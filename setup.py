--- conflicted
+++ resolved
@@ -306,17 +306,12 @@
             ('pyrocko', 'cake_plot', ['pyrocko.plot.cake_plot']),
             ('pyrocko', 'gmtpy', ['pyrocko.plot.gmtpy']),
             ('pyrocko', 'hudson', ['pyrocko.plot.hudson']),
-<<<<<<< HEAD
             ('pyrocko', 'response_plot', ['pyrocko.plot.response']),
-            ('pyrocko', 'marker', ['pyrocko.gui.marker']),
-=======
-            ('pyrocko', 'response_plot', ['pyrocko.plot.response_plot']),
             ('pyrocko', 'snuffling', ['pyrocko.gui.snuffling']),
             ('pyrocko', 'pile_viewer', ['pyrocko.gui.pile_viewer']),
             ('pyrocko', 'marker', ['pyrocko.gui.marker']),
             ('pyrocko', 'snuffler', ['pyrocko.gui.snuffler']),
             ('pyrocko', 'gui_util', ['pyrocko.gui.gui_util']),
->>>>>>> 96674dd5
         ]
 
         for (package, compat_module, import_modules) in mapping:
