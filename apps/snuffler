--- conflicted
+++ resolved
@@ -20,1566 +20,7 @@
 from PyQt4.QtOpenGL import *
 #QWidget = QGLWidget
 
-<<<<<<< HEAD
 class MySnuffler(QApplication):
-=======
-class Global:
-    sacflag = False
-
-gApp = None
-
-gap_lap_tolerance = 5.
-
-def make_QPolygonF( xdata, ydata ):
-    assert len(xdata) == len(ydata)
-    qpoints = QPolygonF( len(ydata) )
-    vptr = qpoints.data()
-    vptr.setsize(len(ydata)*8*2)
-    aa = num.ndarray( shape=(len(ydata),2), dtype=num.float64, buffer=buffer(vptr))
-    aa.setflags(write=True)
-    aa[:,0] = xdata
-    aa[:,1] = ydata
-    return qpoints
-
-class ObjectStyle(object):
-    def __init__(self, frame_pen, fill_brush):
-        self.frame_pen = frame_pen
-        self.fill_brush = fill_brush
-
-box_styles = []
-box_alpha = 100
-for color in 'orange skyblue butter chameleon chocolate plum scarletred'.split():
-    box_styles.append(ObjectStyle(
-        QPen(QColor(*gmtpy.tango_colors[color+'3'])),
-        QBrush(QColor(*(gmtpy.tango_colors[color+'1']+(box_alpha,)))),        
-    ))
-    
-sday   = 60*60*24     # \ 
-smonth = 60*60*24*30  #   > only used as approx. intervals...
-syear  = 60*60*24*365 # /
-
-acceptable_tincs = num.array([1, 2, 5, 10, 20, 30, 60, 60*5, 60*10, 60*20, 60*30, 60*60, 
-                     60*60*3, 60*60*6, 60*60*12, sday, smonth, syear ],dtype=num.float)
-
-
-
-def neic_earthquakes(tmin, tmax, magnitude_range=(5,9.9)):
-    
-    import urllib2
-    
-    stt = time.gmtime(tmin)
-    ett = time.gmtime(tmax)
-    syear, smonth, sday = stt[:3]
-    eyear, emonth, eday = ett[:3]
-    
-    l = 'http://neic.usgs.gov/cgi-bin/epic/epic.cgi?SEARCHMETHOD=1&FILEFORMAT=4&SEARCHRANGE=HH&SYEAR=%i&SMONTH=%i&SDAY=%i&EYEAR=%i&EMONTH=%i&EDAY=%i&LMAG=%f&UMAG=%f&NDEP1=&NDEP2=&IO1=&IO2=&SLAT2=0.0&SLAT1=0.0&SLON2=0.0&SLON1=0.0&CLAT=0.0&CLON=0.0&CRAD=0&SUBMIT=Submit+Search' % (syear, smonth, sday, eyear, emonth, eday, magnitude_range[0], magnitude_range[1])
-
-    response = urllib2.urlopen(l)
-    
-    html = response.read()
-    
-    markers = []
-    for line in html.splitlines():
-        toks = line.split()
-        if not len(toks) == 12: continue
-        if not toks[0].startswith('PDE'): continue
-        datestr = ' '.join(toks[1:4]+[toks[4][:6]])
-        tt = time.strptime(datestr, '%Y %m %d %H%M%S')
-        
-        t = calendar.timegm(tt)
-        markers.append((t, float(toks[8])))
-                
-    return num.array(markers)
-
-def get_working_system_time_range():
-    now = time.time()
-    hi = now
-    for ignore in range(200):
-        now += syear
-        try:
-            tt = time.gmtime(now)
-            time.strftime('', tt)
-            hi = now
-        except:
-            break
-        
-    now = time.time()
-    lo = now
-    for ignore in range(200):    
-        now -= syear
-        try:
-            tt = time.gmtime(now)
-            time.strftime('',tt)
-            lo = now
-        except:
-            break
-    return lo, hi
-
-working_system_time_range = get_working_system_time_range()
-
-def is_working_time(t):
-    return working_system_time_range[0] <= t and  t <= working_system_time_range[1]
-        
-
-def fancy_time_ax_format(inc):
-    l0_fmt_brief = ''
-    l2_fmt = ''
-    l2_trig = 0
-    if inc < 1:
-        l0_fmt = '.%r'
-        l0_center = False
-        l1_fmt = '%H:%M:%S'
-        l1_trig = 6
-        l2_fmt = '%b %d, %Y'
-        l2_trig = 3
-    elif inc < 60:
-        l0_fmt = '%H:%M:%S'
-        l0_center = False
-        l1_fmt = '%b %d, %Y'
-        l1_trig = 3
-    elif inc < 3600:
-        l0_fmt = '%H:%M'
-        l0_center = False
-        l1_fmt = '%b %d, %Y'
-        l1_trig = 3
-    elif inc < sday:
-        l0_fmt = '%H:%M'
-        l0_center = False
-        l1_fmt = '%b %d, %Y'
-        l1_trig = 3
-    elif inc < smonth:
-        l0_fmt = '%a %d'
-        l0_fmt_brief = '%d'
-        l0_center = True
-        l1_fmt = '%b, %Y'
-        l1_trig = 2
-    elif inc < syear:
-        l0_fmt = '%b'
-        l0_center = True
-        l1_fmt = '%Y'
-        l1_trig = 1
-    else:
-        l0_fmt = '%Y'
-        l0_center = False
-        l1_fmt = ''
-        l1_trig = 0
-        
-    return l0_fmt, l0_fmt_brief, l0_center, l1_fmt, l1_trig, l2_fmt, l2_trig
-
-def day_start(timestamp):
-   tt = time.gmtime(timestamp)
-   tts = tt[0:3] + (0,0,0) + tt[6:9]
-   return calendar.timegm(tts)
-
-def month_start(timestamp):
-   tt = time.gmtime(timestamp)
-   tts = tt[0:2] + (1,0,0,0) + tt[6:9]
-   return calendar.timegm(tts)
-
-def year_start(timestamp):
-    tt = time.gmtime(timestamp)
-    tts = tt[0:1] + (1,1,0,0,0) + tt[6:9]
-    return calendar.timegm(tts)
-
-def gmtime_x(timestamp):
-    etimestamp = math.floor(timestamp)
-    tt = time.gmtime(etimestamp)
-    ms = (timestamp-etimestamp)*1000
-    return tt,ms
-        
-def time_nice_value(inc0):
-    if inc0 < acceptable_tincs[0]:
-        return gmtpy.nice_value(inc0)
-    elif inc0 > acceptable_tincs[-1]:
-        return gmtpy.nice_value(inc0/syear)*syear
-    else:
-        i = num.argmin(num.abs(acceptable_tincs-inc0))
-        return acceptable_tincs[i]
-
-class TimeScaler(gmtpy.AutoScaler):
-    def __init__(self):
-        gmtpy.AutoScaler.__init__(self)
-        self.mode = 'min-max'
-    
-    def make_scale(self, data_range):
-        assert self.mode in ('min-max', 'off'), 'mode must be "min-max" or "off" for TimeScaler'
-        
-        data_min = min(data_range)
-        data_max = max(data_range)
-        is_reverse = (data_range[0] > data_range[1])
-        
-        mi, ma = data_min, data_max
-        nmi = mi
-        if self.mode != 'off':
-            nmi = mi - self.space*(ma-mi)
-            
-        nma = ma
-        if self.mode != 'off':
-            nma = ma + self.space*(ma-mi)
-             
-        mi, ma = nmi, nma
-        
-        if mi == ma and a != 'off':
-            mi -= 1.0
-            ma += 1.0
-        
-        mi = max(working_system_time_range[0],mi)
-        ma = min(working_system_time_range[1],ma)
-        
-        # make nice tick increment
-        if self.inc is not None:
-            inc = self.inc
-        else:
-            if self.approx_ticks > 0.:
-                inc = time_nice_value( (ma-mi)/self.approx_ticks )
-            else:
-                inc = time_nice_value( (ma-mi)*10. )
-        
-        if inc == 0.0:
-            inc = 1.0
-        
-        if is_reverse:
-            return ma, mi, -inc
-        else:
-            return mi, ma, inc
-
-
-    def make_ticks(self, data_range):
-        mi, ma, inc = self.make_scale(data_range)
-        
-        is_reverse = False
-        if inc < 0:
-            mi, ma, inc = ma, mi, -inc
-            is_reverse = True
-            
-        ticks = []
-        
-        if inc < sday:
-            mi_day = day_start(max(mi, working_system_time_range[0]+sday*1.5))
-            base = mi_day+math.ceil((mi-mi_day)/inc)*inc
-            base_day = mi_day
-            i = 0
-            while True:
-                tick = base+i*inc
-                if tick > ma: break
-                tick_day = day_start(tick)
-                if tick_day > base_day:
-                    base_day = tick_day
-                    base = base_day
-                    i = 0
-                else:
-                    ticks.append(tick)
-                    i += 1
-                    
-        elif inc < smonth:
-            mi_day = day_start(max(mi, working_system_time_range[0]+sday*1.5))
-            dt_base = datetime.datetime(*time.gmtime(mi_day)[:6])
-            delta = datetime.timedelta(days=int(round(inc/sday)))
-            if mi_day == mi: dt_base += delta
-            i = 0
-            while True:
-                current = dt_base + i*delta
-                tick = calendar.timegm(current.timetuple())
-                if tick > ma: break
-                ticks.append(tick)
-                i += 1
-            
-        elif inc < syear:
-            mi_month = month_start(max(mi, working_system_time_range[0]+smonth*1.5))
-            y,m = time.gmtime(mi_month)[:2]
-            while True:
-                tick = calendar.timegm((y,m,1,0,0,0))
-                m += 1
-                if m > 12: y,m = y+1,1
-                if tick > ma: break
-                if tick >= mi: ticks.append(tick)
-        
-        else:
-            mi_year = year_start(max(mi, working_system_time_range[0]+syear*1.5))
-            incy = int(round(inc/syear))
-            y = int(math.floor(time.gmtime(mi_year)[0]/incy)*incy)
-            
-            while True:
-                tick = calendar.timegm((y,1,1,0,0,0))
-                y += incy
-                if tick > ma: break
-                if tick >= mi: ticks.append(tick)
-        
-        if is_reverse: ticks.reverse()
-        return ticks, inc
-
-def need_l1_tick(tt, ms, l1_trig):
-    return (0,1,1,0,0,0)[l1_trig:] == tt[l1_trig:6] and ms == 0.0
-    
- 
-def mystrftime(fmt=None, tt=None, milliseconds=0):
-   
-    if fmt is None: fmt = '%b %d, %Y %H:%M:%S .%r'
-    if tt is None: tt = time.time()
-    
-    fmt2 = fmt.replace('%r', '%03i' % int(round(milliseconds)))
-    return time.strftime(fmt2, tt)
-        
-        
-def myctime(timestamp):
-    tt, ms = gmtime_x(timestamp)
-    return mystrftime(None, tt, ms)
-
-def tick_to_labels(tick, inc):
-    tt, ms = gmtime_x(tick)
-    l0_fmt, l0_fmt_brief, l0_center, l1_fmt, l1_trig, l2_fmt, l2_trig = fancy_time_ax_format(inc)
-    l0 = mystrftime(l0_fmt, tt, ms)
-    l0_brief = mystrftime(l0_fmt_brief, tt, ms)
-    l1, l2 = None, None
-    if need_l1_tick(tt, ms, l1_trig):
-        l1 = mystrftime(l1_fmt, tt, ms)
-    if need_l1_tick(tt, ms, l2_trig):
-        l2 = mystrftime(l2_fmt, tt, ms)
-        
-    return l0, l0_brief, l0_center, l1, l2
-    
-def l1_l2_tick(tick, inc):
-    tt, ms = gmtime_x(tick)
-    l0_fmt, l0_fmt_brief, l0_center, l1_fmt, l1_trig, l2_fmt, l2_trig = fancy_time_ax_format(inc)
-    l1 = mystrftime(l1_fmt, tt, ms)
-    l2 = mystrftime(l2_fmt, tt, ms)
-    return l1, l2
-    
-class TimeAx(TimeScaler):
-    def __init__(self, *args):
-        TimeScaler.__init__(self, *args)
-    
-    
-    def drawit( self, p, xprojection, yprojection ):
-        pen = QPen(QColor(*gmtpy.tango_colors['aluminium5']))
-        pen.setWidth(2)
-        p.setPen(pen)        
-        font = QFont()
-        font.setBold(True)
-        p.setFont(font)
-        fm = p.fontMetrics()
-        ticklen = 10
-        pad = 10
-        tmin, tmax = xprojection.get_in_range()
-        ticks, inc = self.make_ticks((tmin,tmax))
-        l1_hits = 0
-        l2_hits = 0
-        
-        vmin, vmax = yprojection(0), yprojection(ticklen)
-        uumin, uumax = xprojection.get_out_range()
-        first_tick_with_label = None
-        for tick in ticks:
-            umin = xprojection(tick)
-            
-            umin_approx_next = xprojection(tick+inc)
-            umax = xprojection(tick)
-            
-            pinc_approx = umin_approx_next - umin
-            
-            p.drawLine(QPointF(umin, vmin), QPointF(umax, vmax))
-            l0, l0_brief, l0_center, l1, l2 = tick_to_labels(tick, inc)
-            
-            if l0_center:
-                ushift = (umin_approx_next-umin)/2.
-            else:
-                ushift = 0.
-            
-            for l0x in (l0, l0_brief, ''):
-                label0 = QString(l0x)
-                rect0 = fm.boundingRect( label0 )
-                if rect0.width() <= pinc_approx*0.9: break
-            
-            if uumin+pad < umin-rect0.width()/2.+ushift and umin+rect0.width()/2.+ushift < uumax-pad:
-                if first_tick_with_label is None:
-                    first_tick_with_label = tick
-                p.drawText( QPointF(umin-rect0.width()/2.+ushift, vmin+rect0.height()+ticklen), label0 )
-            
-            if l1:
-                label1 = QString(l1)
-                rect1 = fm.boundingRect( label1 )
-                if uumin+pad < umin-rect1.width()/2. and umin+rect1.width()/2. < uumax-pad:
-                    p.drawText( QPointF(umin-rect1.width()/2., vmin+rect0.height()+rect1.height()+ticklen), label1 )
-                    l1_hits += 1
-                
-            if l2:
-                label2 = QString(l2)
-                rect2 = fm.boundingRect( label2 )
-                if uumin+pad < umin-rect2.width()/2. and umin+rect2.width()/2. < uumax-pad:
-                    p.drawText( QPointF(umin-rect2.width()/2., vmin+rect0.height()+rect1.height()+rect2.height()+ticklen), label2 )
-                    l2_hits += 1
-        
-        if first_tick_with_label is None:
-            first_tick_with_label = tmin
-            
-        l1, l2 = l1_l2_tick(first_tick_with_label, inc)
-        
-        if l1_hits == 0 and l1:
-            label1 = QString(l1)
-            rect1 = fm.boundingRect( label1 )
-            p.drawText( QPointF(uumin+pad, vmin+rect0.height()+rect1.height()+ticklen), label1 )
-            l1_hits += 1
-        
-        if l2_hits == 0 and l2:
-            label2 = QString(l2)
-            rect2 = fm.boundingRect( label2 )
-            p.drawText( QPointF(uumin+pad, vmin+rect0.height()+rect1.height()+rect2.height()+ticklen), label2 )
-                
-        v = yprojection(0)
-        
-        p.drawLine(QPointF(uumin, v), QPointF(uumax, v))
-
-class Projection(object):
-    def __init__(self):
-        self.xr = 0.,1.
-        self.ur = 0.,1.
-        
-    def set_in_range(self, xmin, xmax):
-        if xmax == xmin: xmax = xmin + 1.
-        self.xr = float(xmin), float(xmax)
-
-    def get_in_range(self):
-        return self.xr
-
-    def set_out_range(self, umin, umax):
-        if umax == umin: umax = umin + 1.
-        self.ur = umin, umax
-        
-    def get_out_range(self):
-        return self.ur
-        
-    def __call__(self, x):
-        umin, umax = self.ur
-        xmin, xmax = self.xr
-        return umin + (x-xmin)*((umax-umin)/(xmax-xmin))
-        
-    def rev(self, u):
-        umin, umax = self.ur
-        xmin, xmax = self.xr
-        return xmin + (u-umin)*((xmax-xmin)/(umax-umin))
-
-class TraceOverview(object):
-    def __init__(self, mstrace, file_abspath, style):
-        self.mstrace = mstrace
-        self.file_abspath = file_abspath
-        self.style = style
-        
-    def drawit(self, p, time_projection, v_projection):
-        
-        if self.mstrace.overlaps(*time_projection.get_in_range()):
-
-            font = QFont()
-            font.setBold(True)
-            font.setPointSize(6)
-            p.setFont(font)
-            fm = p.fontMetrics()
-            dtmin = time_projection(self.mstrace.tmin)
-            dtmax = time_projection(self.mstrace.tmax)
-            
-            dvmin = v_projection(0.)
-            dvmax = v_projection(1.)
-            
-            rect = QRectF( dtmin, dvmin, dtmax-dtmin, dvmax-dvmin )
-            p.fillRect(rect, self.style.fill_brush)
-            p.setPen(self.style.frame_pen)
-            p.drawRect(rect)
-            
-            fn_label = QString(self.file_abspath)
-            label_rect = fm.boundingRect( fn_label )
-            
-            if label_rect.width() < 0.9*rect.width():
-                p.drawText( QPointF(rect.left()+5, rect.bottom()-5), fn_label )
-    
-    def get_mstrace(self):
-        return self.mstrace
-
-def add_radiobuttongroup(menu, menudef, obj, target):
-    group = QActionGroup(menu)
-    menuitems = []
-    for l, v in menudef:
-        k = QAction(l, menu)
-        group.addAction(k)
-        menu.addAction(k)
-        k.setCheckable(True)
-        obj.connect(group, SIGNAL('triggered(QAction*)'), target)
-        menuitems.append((k,v))
-            
-    menuitems[0][0].setChecked(True)
-    return menuitems
-
-class Pick:
-    def __init__(self, nslc_ids, tmin, tmax):
-        self.set(nslc_ids, tmin, tmax)
-        
-    def set(self, nslc_ids, tmin,tmax):
-        self.nslc_ids = nslc_ids
-        self.tmin = tmin
-        self.tmax = tmax
-
-    def draw(self, p, time_projection, y_projection):
-        color = gmtpy.color_tup('aluminium5')
-        pen = QPen(QColor(*color))
-        pen.setWidth(2)
-        p.setPen(pen)
-        
-        def drawline(t):
-            u = time_projection(t)
-            v0, v1 = y_projection.get_out_range()
-            line = QLine(u,v0,u,v1)
-            p.drawLine(line)
-
-        drawline(self.tmin)
-        drawline(self.tmax)
-
-
-    def draw_trace(self, p, trace, time_projection, track_projection, gain):
-        if self.nslc_ids and trace.nslc_id not in self.nslc_ids: return
-        
-        color = gmtpy.color_tup('scarletred2')
-        pen = QPen(QColor(*color))
-        pen.setWidth(2)
-        p.setPen(pen)
-        
-        def drawpoint(t,y):
-            u = time_projection(t)
-            v = track_projection(y)
-            rect = QRect(u-2,v-2,4,4)
-            p.drawRect(rect)
-            
-        def drawline(t):
-            u = time_projection(t)
-            v0, v1 = track_projection.get_out_range()
-            line = QLine(u,v0,u,v1)
-            p.drawLine(line)
-
-        try:
-            snippet = trace.chop(self.tmin, self.tmax, inplace=False, include_last=True, snap=(math.ceil,math.floor))
-            udata = time_projection(snippet.get_xdata())
-            vdata = track_projection( gain*snippet.get_ydata() )
-            qpoints = make_QPolygonF( udata, vdata )
-            p.drawPolyline( qpoints )
-            drawpoint(*trace(self.tmin, clip=True, snap=math.ceil))
-            drawpoint(*trace(self.tmax, clip=True, snap=math.floor))
-            
-        except pyrocko.trace.NoData:
-            pass
-            
-        drawline(self.tmin)
-        drawline(self.tmax)
-        try: drawpoint(self.tmin, trace.interpolate(self.tmin))
-        except IndexError: pass
-        try: drawpoint(self.tmax, trace.interpolate(self.tmax))
-        except IndexError: pass            
-       
-class PileOverview(QWidget):
-    def __init__(self, pile, ntracks_shown_max, *args):
-        apply(QWidget.__init__, (self,) + args)
-        
-        self.pile = pile
-        self.ax_height = 80
-        
-        self.ntracks_shown_max = ntracks_shown_max
-        self.track_start = None
-        self.track_trange = None
-        
-        self.lowpass = None
-        self.highpass = None
-        self.gain = 1.0
-        self.rotate = 0.0
-        self.markers = []
-        self.picking_down = None
-        self.picking = None
-        self.floating_pick = None
-        self.picks = []
-        self.ignore_releases = 0
-        self.message = None
-        self.reload_requested = False
-        
-        self.tax = TimeAx()
-        self.setBackgroundRole( QPalette.Base )
-        self.setAutoFillBackground( True )
-        poli = QSizePolicy( QSizePolicy.Expanding, QSizePolicy.Expanding )
-        self.setSizePolicy( poli )
-        self.setMinimumSize(300,200)
-        self.setFocusPolicy( Qt.StrongFocus )
-
-        self.menu = QMenu(self)
-        
-        self.menuitem_pick = QAction('Pick', self.menu)
-        self.menu.addAction(self.menuitem_pick)
-        self.connect( self.menuitem_pick, SIGNAL("triggered(bool)"), self.start_picking )
-        
-        self.menu.addSeparator()
-        
-        self.menuitem_neic = QAction('NEIC catalog events 5+', self.menu)
-        self.menu.addAction(self.menuitem_neic)
-        self.connect( self.menuitem_neic, SIGNAL("triggered(bool)"), self.get_neic_events )
-        
-        self.menu.addSeparator()
-
-        menudef = [
-            ('Indivdual Scale',            lambda tr: (tr.network, tr.station, tr.location, tr.channel)),
-            ('Common Scale',               lambda tr: None),
-            ('Common Scale per Station',   lambda tr: (tr.network, tr.station)),
-            ('Common Scale per Component', lambda tr: (tr.channel)),
-        ]
-        
-        self.menuitems_scaling = add_radiobuttongroup(self.menu, menudef, self, self.scalingmode_change)
-        self.scaling_key = self.menuitems_scaling[0][1]
-        
-        self.menu.addSeparator()
-        
-        menudef = [
-            ('Scaling based on Minimum and Maximum', 'minmax'),
-            ('Scaling based on Mean +- 2 x Std. Deviation', 2),
-            ('Scaling based on Mean +- 4 x Std. Deviation', 4),
-        ]
-        
-        self.menuitems_scalingbase = add_radiobuttongroup(self.menu, menudef, self, self.scalingbase_change)
-        self.scalingbase = self.menuitems_scalingbase[0][1]
-        
-        self.menu.addSeparator()
-        
-        menudef = [
-            ('Sort by Network, Station, Location, Channel', 
-                ( lambda tr: tr.nslc_id,     # gathering
-                  lambda a,b: cmp(a,b),      # sorting
-                  lambda tr: tr.location )),  # coloring
-            ('Sort by Network, Station, Channel, Location', 
-                ( lambda tr: tr.nslc_id, 
-                  lambda a,b: cmp((a[0],a[1],a[3],a[2]), (b[0],b[1],b[3],b[2])),
-                  lambda tr: tr.channel )),
-            ('Sort by Station, Network, Channel, Location', 
-                ( lambda tr: tr.nslc_id, 
-                  lambda a,b: cmp((a[1],a[0],a[3],a[2]), (b[1],b[0],b[3],b[2])),
-                  lambda tr: tr.channel )),
-            ('Sort by Network, Station, Channel',
-                ( lambda tr: (tr.network, tr.station, tr.channel),
-                  lambda a,b: cmp(a,b),
-                  lambda tr: tr.location )),
-            ('Sort by Station, Network, Channel',
-                ( lambda tr: (tr.station, tr.network, tr.channel),
-                  lambda a,b: cmp(a,b),
-                  lambda tr: tr.location )),
-        ]
-        self.menuitems_sorting = add_radiobuttongroup(self.menu, menudef, self, self.sortingmode_change)
-        
-        self.menu.addSeparator()
-        
-        self.menuitem_antialias = QAction('Antialiasing', self.menu)
-        self.menuitem_antialias.setCheckable(True)
-        self.menu.addAction(self.menuitem_antialias)
-        
-        self.menuitem_cliptraces = QAction('Clip Traces', self.menu)
-        self.menuitem_cliptraces.setCheckable(True)
-        self.menuitem_cliptraces.setChecked(True)
-        self.menu.addAction(self.menuitem_cliptraces)
-        
-        self.menuitem_showboxes = QAction('Show Boxes', self.menu)
-        self.menuitem_showboxes.setCheckable(True)
-        self.menuitem_showboxes.setChecked(True)
-        self.menu.addAction(self.menuitem_showboxes)
-        
-        self.menuitem_colortraces = QAction('Color Traces', self.menu)
-        self.menuitem_colortraces.setCheckable(True)
-        self.menuitem_colortraces.setChecked(False)
-        self.menu.addAction(self.menuitem_colortraces)
-        
-        self.menuitem_showscalerange = QAction('Show Scale Range', self.menu)
-        self.menuitem_showscalerange.setCheckable(True)
-        self.menu.addAction(self.menuitem_showscalerange)
-
-        self.menuitem_allowdownsampling = QAction('Allow Downsampling', self.menu)
-        self.menuitem_allowdownsampling.setCheckable(True)
-        self.menuitem_allowdownsampling.setChecked(True)
-        self.menu.addAction(self.menuitem_allowdownsampling)
-        
-        self.menuitem_degap = QAction('Allow Degapping', self.menu)
-        self.menuitem_degap.setCheckable(True)
-        self.menuitem_degap.setChecked(True)
-        self.menu.addAction(self.menuitem_degap)
-        
-        self.menuitem_watch = QAction('Watch Files', self.menu)
-        self.menuitem_watch.setCheckable(True)
-        self.menuitem_watch.setChecked(False)
-        self.menu.addAction(self.menuitem_watch)
-        
-        self.menu.addSeparator()
-
-        self.menuitem_print = QAction('Print', self.menu)
-        self.menu.addAction(self.menuitem_print)
-        self.connect( self.menuitem_print, SIGNAL("triggered(bool)"), self.printit )
-        
-        self.menuitem_close = QAction('Close', self.menu)
-        self.menu.addAction(self.menuitem_close)
-        self.connect( self.menuitem_close, SIGNAL("triggered(bool)"), self.myclose )
-        
-        self.menu.addSeparator()
-
-        self.menuitem_fuckup = QAction("Snuffler sucks! It can't do this and that...", self.menu)
-        self.menu.addAction(self.menuitem_fuckup)
-        self.connect( self.menuitem_fuckup, SIGNAL("triggered(bool)"), self.fuck )
-
-        trace_views = []
-        
-        self.set_gathering()
-        #traces_path = []
-        #for msfile in self.pile.msfiles:
-        #    abspath = msfile.abspath
-        #    for trace in msfile.traces:
-        #        traces_path.append( (trace, abspath) )
-        
-        deltats = self.pile.get_deltats()
-        if deltats:
-            self.min_deltat = min(deltats)
-        else:
-            self.min_deltat = 0.01
-            
-        self.time_projection = Projection()
-        self.set_time_range(self.pile.tmin, self.pile.tmax)
-        self.time_projection.set_out_range(0., self.width())
-            
-        self.track_to_screen = Projection()
-        self.track_to_nslc_ids = {}
-            
-        #traces_path.sort( lambda x,y: cmp(x[0].full_id, y[0].full_id) )
-        #i = 1
-        
-        #for itrace, (trace,abspath) in enumerate(traces_path):
-        #    gv = TraceOverview( trace, abspath, 
-        #                    box_styles[i%len(box_styles)] )
-        #    trace_views.append(gv)
-        #    if itrace+1 < len(traces_path):
-        #        a = trace
-        #        b = traces_path[itrace+1][0]
-        #        if not (a.nslc_id == b.nslc_id and
-        #                a.deltat == b.deltat and
-        #                abs(b.tmin - a.tmax) < gap_lap_tolerance): i+=1
-      
-        self.trace_views = trace_views
-        
-        self.old_vec = None
-        self.old_processed_traces = None
-        
-        self.timer = QTimer( self )
-        self.connect( self.timer, SIGNAL("timeout()"), self.periodical ) 
-        self.timer.setInterval(1000)
-        self.timer.start()
-        
-    def periodical(self):
-        if self.menuitem_watch.isChecked():
-            self.update()
-
-    def get_neic_events(self):
-        self.set_markers(neic_earthquakes(self.pile.tmin, self.pile.tmax, magnitude_range=(5.,9.9)))
-
-    def set_gathering(self, gather=None, order=None, color=None):
-        if gather is None:
-            gather = lambda tr: tr.nslc_id
-            
-        if order is None:
-            order = lambda a,b: cmp(a, b)
-        
-        if color is None:
-            color = lambda tr: tr.location
-        
-        self.gather = gather    
-        keys = self.pile.gather_keys(gather)
-        self.color_gather = color
-        self.color_keys = self.pile.gather_keys(color)
-        
-        self.ntracks = len(keys)
-        self.shown_tracks_start = 0.
-        self.shown_tracks_range = 0, min(self.ntracks, self.ntracks_shown_max)
-        
-        self.track_keys = sorted(keys, cmp=order)
-        self.key_to_row = dict([ (key, i) for (i,key) in enumerate(self.track_keys) ])
-        
-        inrange = lambda x,r: r[0] <= x and x < r[1]
-        self.trace_selector = lambda trace: inrange(self.key_to_row[self.gather(trace)], self.shown_tracks_range)
-    
-    def set_time_range(self, tmin, tmax):
-        self.tmin, self.tmax = tmin, tmax
-        
-        if self.tmin > self.tmax:
-            self.tmin, self.tmax = self.tmax, self.tmin
-            
-        if self.tmin == self.tmax:
-            self.tmin -= 1.
-            self.tmax += 1.
-        
-        self.tmin = max(working_system_time_range[0], self.tmin)
-        self.tmax = min(working_system_time_range[1], self.tmax)
-                
-        if (self.tmax - self.tmin < self.min_deltat):
-            m = (self.tmin + self.tmax) / 2.
-            self.tmin = m - self.min_deltat/2.
-            self.tmax = m + self.min_deltat/2.
-            
-        self.time_projection.set_in_range(tmin,tmax)
-    
-    def ypart(self, y):
-        if y < self.ax_height:
-            return -1
-        elif y > self.height()-self.ax_height:
-            return 1
-        else:
-            return 0
-
-    def set_markers(self, markers):
-        self.markers = markers
-
-    def mousePressEvent( self, mouse_ev ):
-        self.setMouseTracking(False)
-        if mouse_ev.button() == Qt.LeftButton:
-            if self.picking:
-                if self.picking_down is None:
-                    self.picking_down = self.time_projection.rev(mouse_ev.x()), mouse_ev.y()
-            else:
-                self.track_start = mouse_ev.x(), mouse_ev.y()
-                self.track_trange = self.tmin, self.tmax
-        
-        if mouse_ev.button() == Qt.RightButton:
-            self.menu.exec_(QCursor.pos())
-        self.update_status()
-
-    def mouseReleaseEvent( self, mouse_ev ):
-        if self.ignore_releases:
-            self.ignore_releases -= 1
-            return
-        
-        if self.picking:
-            self.stop_picking(mouse_ev.x(), mouse_ev.y())
-        self.track_start = None
-        self.track_trange = None
-        self.update_status()
-        
-    def mouseDoubleClickEvent(self, mouse_ev):
-        self.start_picking(None)
-        self.ignore_releases = 1
-
-    def mouseMoveEvent( self, mouse_ev ):
-        point = self.mapFromGlobal(mouse_ev.globalPos())
-
-        if self.picking:
-           self.update_picking(point.x(),point.y())
-        else:
-            if self.track_start is not None:
-            
-                x0, y0 = self.track_start
-                dx = (point.x() - x0)/float(self.width())
-                dy = (point.y() - y0)/float(self.height())
-                if self.ypart(y0) == 1: dy = 0
-                
-                tmin0, tmax0 = self.track_trange
-                
-                scale = math.exp(-dy*5.)
-                dtr = scale*(tmax0-tmin0) - (tmax0-tmin0)
-                frac = x0/float(self.width())
-                dt = dx*(tmax0-tmin0)*scale
-                
-                self.set_time_range(tmin0 - dt - dtr*frac, tmax0 - dt + dtr*(1.-frac))
-    
-                self.update()
-                
-        self.update_status()
-            
-    def keyPressEvent(self, key_event):
-        dt = self.tmax - self.tmin
-        tmid = (self.tmin + self.tmax) / 2.
-        
-        if key_event.text() == ' ':
-            self.set_time_range(self.tmin+dt, self.tmax+dt)
-           
-        elif key_event.text() == 'b':
-            dt = self.tmax - self.tmin
-            self.set_time_range(self.tmin-dt, self.tmax-dt)
-        
-        elif key_event.text() == 'n':
-            if self.markers is not None and len(self.markers) != 0:
-                for marker in self.markers:
-                    t,v = marker
-                    if t > tmid:
-                        break
-                self.set_time_range(t-dt/2.,t+dt/2.)
-            
-        elif key_event.text() == 'p':
-            if self.markers is not None and len(self.markers) != 0:
-                for marker in self.markers[::-1]:
-                    t,v = marker
-                    if t < tmid:
-                        break
-                self.set_time_range(t-dt/2.,t+dt/2.)
-
-        elif key_event.text() == 'q':
-            self.myclose()
-
-        elif key_event.text() == 'r':
-            self.reload_requested = True
-
-        elif key_event.key() == Qt.Key_Escape:
-            if self.picking:
-                self.stop_picking(0,0,abort=True)
-        
-        elif key_event.key() == Qt.Key_PageDown:
-            self.scroll_tracks(self.shown_tracks_range[1]-self.shown_tracks_range[0])
-        elif key_event.key() == Qt.Key_PageUp:
-            self.scroll_tracks(self.shown_tracks_range[0]-self.shown_tracks_range[1])
-            
-        self.update()
-        self.update_status()
-
-    def wheelEvent(self, wheel_event):
-        amount = max(1.,abs(self.shown_tracks_range[0]-self.shown_tracks_range[1])/5.)
-        
-        if wheel_event.delta() < 0:
-            wdelta = -amount
-        else:
-            wdelta = +amount
-        
-        trmin,trmax = self.track_to_screen.get_in_range()
-        anchor = (self.track_to_screen.rev(wheel_event.y())-trmin)/(trmax-trmin)
-        if wheel_event.modifiers() & Qt.ControlModifier:
-            self.zoom_tracks( anchor, wdelta )
-        else:
-            
-            self.scroll_tracks( -wdelta )
-
-
-    def scroll_tracks(self, shift):
-        shown = self.shown_tracks_range
-        shiftmin = -shown[0]
-        shiftmax = self.ntracks-shown[1]
-        shift = max(shiftmin, shift)
-        shift = min(shiftmax, shift)
-        shown = shown[0] + shift, shown[1] + shift
-        self.shown_tracks_range = int(shown[0]), int(shown[1])
-        self.shown_tracks_start = self.shown_tracks_range[0]
-        self.update()
-        
-    def zoom_tracks(self, anchor, delta):
-        ntracks_shown = self.shown_tracks_range[1]-self.shown_tracks_range[0]
-        ntracks_shown += int(round(delta))
-        if not ( 1 <= ntracks_shown <= self.ntracks): return
-        u = self.shown_tracks_start
-        nu = max(0., u-anchor*delta)
-        nv = nu + ntracks_shown
-        if nv > self.ntracks:
-            nu -= nv - self.ntracks
-            nv -= nv - self.ntracks
-        
-        self.shown_tracks_start = nu
-        self.shown_tracks_range = int(round(nu)), int(round(nv))
-        
-        self.update()       
-
-    def printit(self):
-        printer = QPrinter()
-        printer.setOrientation(QPrinter.Landscape)
-        
-        dialog = QPrintDialog(printer, self)
-        dialog.setWindowTitle('Print')
-        
-        if dialog.exec_() != QDialog.Accepted:
-            return
-        
-        painter = QPainter()
-        painter.begin(printer)
-        page = printer.pageRect()
-        self.drawit(painter, printmode=False, w=page.width(), h=page.height())
-        painter.end()
-        
-    def paintEvent(self, paint_ev ):
-        """Called by QT whenever widget needs to be painted"""
-        
-        painter = QPainter(self)
-
-        if self.menuitem_antialias.isChecked():
-            painter.setRenderHint( QPainter.Antialiasing )
-            
-        self.drawit( painter )
-                
-
-    def draw_trace_boxes(self, p, time_projection, track_projections):
-        
-        for v_projection in track_projections.values():
-            v_projection.set_in_range(0.,1.)
-        
-        selector = lambda x: x.overlaps(*time_projection.get_in_range())
-        
-        traces = list(self.pile.iter_traces(group_selector=selector, trace_selector=selector))
-        traces.sort( lambda a,b: cmp(a.full_id, b.full_id))
-        istyle = 0
-        for itr, tr in enumerate(traces):
-            
-            itrack = self.key_to_row[self.gather(tr)]
-            if not itrack in track_projections: continue
-            
-            v_projection = track_projections[itrack]
-            
-            dtmin = time_projection(tr.tmin)
-            dtmax = time_projection(tr.tmax)
-            
-            dvmin = v_projection(0.)
-            dvmax = v_projection(1.)
-        
-            if itr > 0:
-                other = traces[itr-1]
-                if not (other.nslc_id == tr.nslc_id and
-                    other.deltat == tr.deltat and
-                    abs(other.tmax - tr.tmin) < gap_lap_tolerance): istyle+=1
-            style = box_styles[istyle%len(box_styles)]
-            rect = QRectF( dtmin, dvmin, dtmax-dtmin, dvmax-dvmin )
-            p.fillRect(rect, style.fill_brush)
-            
-            p.setPen(style.frame_pen)
-            p.drawRect(rect)
-
-    def drawit(self, p, printmode=False, w=None, h=None):
-        """This performs the actual drawing."""
-
-        if h is None: h = self.height()
-        if w is None: w = self.width()
-        
-        if printmode:
-            primary_color = (0,0,0)
-        else:
-            primary_color = gmtpy.tango_colors['aluminium5']
-        
-        ax_h = self.ax_height
-        
-        vbottom_ax_projection = Projection()
-        vtop_ax_projection = Projection()
-        vcenter_projection = Projection()
-        
-        self.time_projection.set_out_range(0, w)
-        vbottom_ax_projection.set_out_range(h-ax_h, h)
-        vtop_ax_projection.set_out_range(0, ax_h)
-        vcenter_projection.set_out_range(ax_h, h-ax_h)
-        vcenter_projection.set_in_range(0.,1.)
-        self.track_to_screen.set_out_range(ax_h, h-ax_h)
-        
-        ntracks = self.ntracks
-        self.track_to_screen.set_in_range(*self.shown_tracks_range)
-        track_projections = {}
-        for i in range(*self.shown_tracks_range):
-            proj = Projection()
-            proj.set_out_range(self.track_to_screen(i+0.05),self.track_to_screen(i+1.-0.05))
-            track_projections[i] = proj
-        
-                
-        if self.tmin < self.tmax:
-            self.time_projection.set_in_range(self.tmin, self.tmax)
-            vbottom_ax_projection.set_in_range(0, ax_h)
-
-            self.tax.drawit( p, self.time_projection, vbottom_ax_projection )
-            
-            yscaler = gmtpy.AutoScaler()
-            if not printmode and self.menuitem_showboxes.isChecked():
-                
-                self.draw_trace_boxes(p, self.time_projection, track_projections)
-                
-                
-                for trace_view in self.trace_views:
-                    trace = trace_view.get_mstrace()
-                    itrack = self.key_to_row[self.gather(trace)]
-                    if itrack in track_projections:
-                        v_projection = track_projections[itrack]
-                        v_projection.set_in_range(0.,1.)
-                        trace_view.drawit(p, self.time_projection, v_projection)
-
-            if self.floating_pick:
-                self.floating_pick.draw(p, self.time_projection, vcenter_projection)
-            
-            for pick in self.picks:
-                pick.draw(p, self.time_projection, vcenter_projection)
-                
-            primary_pen = QPen(QColor(*primary_color))
-            p.setPen(primary_pen)
-                        
-            processed_traces = self.prepare_cutout(self.tmin, self.tmax, 
-                                                   trace_selector=self.trace_selector, 
-                                                   degap=self.menuitem_degap.isChecked())
-            
-            color_lookup = dict([ (k,i) for (i,k) in enumerate(self.color_keys) ])
-            
-            self.track_to_nslc_ids = {}
-            min_max_for_annot = {}
-            if processed_traces:
-                yscaler = gmtpy.AutoScaler()
-                data_ranges = pyrocko.trace.minmax(processed_traces, key=self.scaling_key, mode=self.scalingbase)
-                for trace in processed_traces:
-                    itrack = self.key_to_row[self.gather(trace)]
-                    if itrack in track_projections:
-                        if itrack not in self.track_to_nslc_ids:
-                            self.track_to_nslc_ids[itrack] = set()
-                        self.track_to_nslc_ids[itrack].add( trace.nslc_id )
-                        
-                        track_projection = track_projections[itrack]
-                        data_range = data_ranges[self.scaling_key(trace)]
-                        ymin, ymax, yinc = yscaler.make_scale( data_range )
-                        track_projection.set_in_range(ymax,ymin)
-    
-                        udata = self.time_projection(trace.get_xdata())
-                        vdata = track_projection( self.gain*trace.get_ydata() )
-                        
-                        umin, umax = self.time_projection.get_out_range()
-                        vmin, vmax = track_projection.get_out_range()
-                        
-                        trackrect = QRectF(umin,vmin, umax-umin, vmax-vmin)
-                       
-                        qpoints = make_QPolygonF( udata, vdata )
-                            
-                        if self.menuitem_cliptraces.isChecked(): p.setClipRect(trackrect)
-                        if self.menuitem_colortraces.isChecked():
-                            color = gmtpy.color_tup(color_lookup[self.color_gather(trace)])
-                            pen = QPen(QColor(*color))
-                            p.setPen(pen)
-                        
-                        p.drawPolyline( qpoints )
-                        
-                        if self.floating_pick:
-                            self.floating_pick.draw_trace(p, trace, self.time_projection, track_projection, self.gain)
-                            
-                        for pick in self.picks:
-                            pick.draw_trace(p, trace, self.time_projection, track_projection, self.gain)
-                        p.setPen(primary_pen)
-                            
-                        if self.menuitem_cliptraces.isChecked(): p.setClipRect(0,0,w,h)
-                        
-                        if  itrack not in min_max_for_annot:
-                            min_max_for_annot[itrack] = (ymin, ymax)
-                        else:
-                            if min_max_for_annot is not None and min_max_for_annot[itrack] != (ymin, ymax):
-                                min_max_for_annot[itrack] = None
-                        
-            p.setPen(primary_pen)
-            if len(self.markers) > 0:
-                mvs = self.markers[:,1]
-                valmin, valmax = mvs.min(), mvs.max()
-                vtop_ax_projection.set_in_range(valmin, valmax)
-                for marker in self.markers:
-                    tim, val = marker
-                
-                    u = self.time_projection( tim )
-                    v0 = vtop_ax_projection(valmin)
-                    v1 = vtop_ax_projection(val)
-                
-                    p.drawLine(QPointF(u,v0), QPointF(u, v1))
-                                    
-            font = QFont()
-            font.setBold(True)
-            p.setFont(font)
-            fm = p.fontMetrics()
-            label_bg = QBrush( QColor(255,255,255,100) )
-            
-            for key in self.track_keys:
-                itrack = self.key_to_row[key]
-                if itrack in track_projections:
-                    plabel = ' '.join([ x for x in key if x])
-                    label = QString( plabel)
-                    rect = fm.boundingRect( label )
-                    
-                    lx = 10
-                    ly = self.track_to_screen(itrack+0.5)
-                    
-                    rect.translate( lx, ly )
-                    p.fillRect( rect, label_bg )
-                    p.drawText( lx, ly, label )
-                    
-                    if (self.menuitem_showscalerange.isChecked() and itrack in min_max_for_annot):
-                        if min_max_for_annot[itrack] is not None:
-                            plabel = '(%.2g, %.2g)' % min_max_for_annot[itrack]
-                        else:
-                            plabel = 'Mixed Scales!'
-                        label = QString( plabel)
-                        rect = fm.boundingRect( label )
-                        lx = w-10-rect.width()
-                        rect.translate( lx, ly )
-                        p.fillRect( rect, label_bg )
-                        p.drawText( lx, ly, label )
-
-    def prepare_cutout(self, tmin, tmax, trace_selector=None, degap=True):
-        
-        vec = (tmin, tmax, trace_selector, degap, self.lowpass, self.highpass, self.min_deltat, self.rotate, self.shown_tracks_range)
-        if vec == self.old_vec and not (self.reload_requested or self.menuitem_watch.isChecked()):
-            return self.old_processed_traces
-        
-        self.old_vec = vec
-        
-        if self.lowpass is not None:
-            deltat_target = 1./self.lowpass * 0.25
-            ndecimate = min(50, max(1, int(round(deltat_target / self.min_deltat))))
-            tpad = 1./self.lowpass * 2.
-        else:
-            ndecimate = 1
-            tpad = self.min_deltat*5.
-            
-        if self.highpass is not None:
-            tpad = max(1./self.highpass * 2., tpad)
-        
-        tpad = min(tmax-tmin, tpad)
-        tpad = max(self.min_deltat*5., tpad)
-            
-        nsee_points_per_trace = 5000*10
-        see_data_range = ndecimate*nsee_points_per_trace*self.min_deltat
-        
-        processed_traces = []
-        if (tmax - tmin) < see_data_range:
-            
-            if self.reload_requested or self.menuitem_watch.isChecked():
-                self.pile.reload_modified()
-                self.reload_requested = False
-                        
-            for traces in self.pile.chopper( tmin=tmin, tmax=tmax, tpad=tpad,
-                                             want_incomplete=True,
-                                             degap=degap,
-                                             keep_current_files_open=True, trace_selector=trace_selector ):
-                
-                for trace in traces:
-                    
-                    if self.lowpass is not None:
-                        deltat_target = 1./self.lowpass * 0.2
-                        ndecimate = max(1, int(math.floor(deltat_target / trace.deltat)))
-                        ndecimate2 = int(math.log(ndecimate,2))
-                        
-                    else:
-                        ndecimate = 1
-                        ndecimate2 = 0
-                    
-                    if ndecimate2 > 0 and self.menuitem_allowdownsampling.isChecked():
-                        for i in range(ndecimate2):
-                            trace.downsample(2)
-                    
-                    lowpass_success = False
-                    if self.lowpass is not None:
-                        if self.lowpass < 0.5/trace.deltat:
-                            trace.lowpass(4,self.lowpass)
-                            lowpass_success = True
-                    
-                    highpass_success = False
-                    if self.highpass is not None:
-                        if self.lowpass is None or self.highpass < self.lowpass:
-                            if self.highpass < 0.5/trace.deltat:
-                                trace.highpass(4,self.highpass)
-                                highpass_success = True                            
-                    try:
-                        trace = trace.chop(tmin-trace.deltat*4.,tmax+trace.deltat*4.)
-                    except pyrocko.trace.NoData:
-                        continue
-                        
-                    if len(trace.get_ydata()) < 2: continue
-                    
-                    processed_traces.append(trace)
-    
-        if self.rotate != 0.0:
-            phi = self.rotate/180.*math.pi
-            cphi = math.cos(phi)
-            sphi = math.sin(phi)
-            for a in processed_traces:
-                for b in processed_traces: 
-                    if (a.network == b.network and a.station == b.station and a.location == b.location and
-                        a.channel.lower().endswith('n') and b.channel.lower().endswith('e') and
-                        abs(a.deltat-b.deltat) < a.deltat*0.001 and abs(a.tmin-b.tmin) < a.deltat*0.01 and
-                        len(a.get_ydata()) == len(b.get_ydata())):
-                        
-                        aydata = a.get_ydata()*cphi+b.get_ydata()*sphi
-                        bydata =-a.get_ydata()*sphi+b.get_ydata()*cphi
-                        a.set_ydata(aydata)
-                        b.set_ydata(bydata)
-                        
-        self.old_processed_traces = processed_traces
-        return processed_traces
-    
-    def scalingbase_change(self, ignore):
-        for menuitem, scalingbase in self.menuitems_scalingbase:
-            if menuitem.isChecked():
-                self.scalingbase = scalingbase
-    
-    def scalingmode_change(self, ignore):
-        for menuitem, scaling_key in self.menuitems_scaling:
-            if menuitem.isChecked():
-                self.scaling_key = scaling_key
-
-    def sortingmode_change(self, ignore):
-        for menuitem, (gather, order, color) in self.menuitems_sorting:
-            if menuitem.isChecked():
-                self.set_gathering(gather, order, color)
-
-    def lowpass_change(self, value, ignore):
-        self.lowpass = value
-        self.passband_check()
-        self.update()
-        
-    def highpass_change(self, value, ignore):
-        self.highpass = value
-        self.passband_check()
-        self.update()
-
-    def passband_check(self):
-        if self.highpass and self.lowpass and self.highpass >= self.lowpass:
-            self.message = 'Corner frequency of highpass larger than corner frequency of lowpass! I will now deactivate the higpass.'
-            self.update_status()
-        else:
-            oldmess = self.message
-            self.message = None
-            if oldmess is not None:
-                self.update_status()        
-    
-    def gain_change(self, value, ignore):
-        self.gain = value
-        self.update()
-        
-    def rot_change(self, value, ignore):
-        self.rotate = value
-        self.update()
-
-    def get_min_deltat(self):
-        return self.min_deltat
-    
-    def animate_picking(self):
-        point = self.mapFromGlobal(QCursor.pos())
-        self.update_picking(point.x(), point.y(), doshift=True)
-        
-    def get_nslc_ids_for_track(self, ftrack):
-        itrack = int(ftrack)
-        if itrack in self.track_to_nslc_ids:
-            return self.track_to_nslc_ids[int(ftrack)]
-        else:
-            return []
-            
-    def stop_picking(self, x,y, abort=False):
-        if self.picking:
-            self.update_picking(x,y, doshift=False)
-            #self.picking.hide()
-            self.picking = None
-            self.picking_down = None
-            self.picking_timer.stop()
-            self.picking_timer = None
-            if not abort:
-                tmi = self.floating_pick.tmin
-                tma = self.floating_pick.tmax
-                print myctime(tmi), myctime(tma), tma-tmi
-                self.picks.append(self.floating_pick)
-            
-            self.floating_pick = None
-    
-    
-    def start_picking(self, ignore):
-        if not self.picking:
-            self.picking = QRubberBand(QRubberBand.Rectangle)
-            point = self.mapFromGlobal(QCursor.pos())
-            
-            gpoint = self.mapToGlobal( QPoint(point.x(), 0) )
-            self.picking.setGeometry( gpoint.x(), gpoint.y(), 1, self.height())
-            t = self.time_projection.rev(point.x())
-            
-            ftrack = self.track_to_screen.rev(point.y())
-            nslc_ids = self.get_nslc_ids_for_track(ftrack)
-            self.floating_pick = Pick(nslc_ids, t,t)
-
-            #self.picking.show()
-            self.setMouseTracking(True)
-            
-            self.picking_timer = QTimer()
-            self.connect( self.picking_timer, SIGNAL("timeout()"), self.animate_picking )
-            self.picking_timer.setInterval(50)
-            self.picking_timer.start()
-
-    
-    def update_picking(self, x,y, doshift=False):
-        if self.picking:
-            mouset = self.time_projection.rev(x)
-            dt = 0.0
-            if mouset < self.tmin or mouset > self.tmax:
-                if mouset < self.tmin:
-                    dt = -(self.tmin - mouset)
-                else:
-                    dt = mouset - self.tmax 
-                ddt = self.tmax-self.tmin
-                dt = max(dt,-ddt/10.)
-                dt = min(dt,ddt/10.)
-                
-            x0 = x
-            if self.picking_down is not None:
-                x0 = self.time_projection(self.picking_down[0])
-            
-            w = abs(x-x0)
-            x0 = min(x0,x)
-            
-            tmin, tmax = self.time_projection.rev(x0), self.time_projection.rev(x0+w)
-            tmin, tmax = ( max(working_system_time_range[0], tmin),
-                           min(working_system_time_range[1], tmax))
-                               
-            p1 = self.mapToGlobal( QPoint(x0, 0))
-            
-            self.picking.setGeometry( p1.x(), p1.y(), max(w,1), self.height())
-            
-            ftrack = self.track_to_screen.rev(y)
-            nslc_ids = self.get_nslc_ids_for_track(ftrack)
-            self.floating_pick.set(nslc_ids, tmin, tmax)
-            
-            if dt != 0.0 and doshift:
-                self.set_time_range(self.tmin+dt, self.tmax+dt)
-            
-            self.update()
-
-    def update_status(self):
-        
-        if self.message is None:
-            point = self.mapFromGlobal(QCursor.pos())
-            
-            mouse_t = self.time_projection.rev(point.x())
-            if not is_working_time(mouse_t): return
-            if self.floating_pick:
-                tmi, tma = self.floating_pick.tmin, self.floating_pick.tmax
-                tt, ms = gmtime_x(tmi)
-            
-                if tmi == tma:
-                    message = mystrftime(fmt='Pick: %b %d, %Y %H:%M:%S .%r', tt=tt, milliseconds=ms)
-                else:
-                    srange = '%g s' % (tma-tmi)
-                    message = mystrftime(fmt='Start: %b %d, %Y %H:%M:%S .%r Length: '+srange, tt=tt, milliseconds=ms)
-            else:
-                tt, ms = gmtime_x(mouse_t)
-            
-                message = mystrftime(fmt=None,tt=tt,milliseconds=ms)
-        else:
-            message = self.message
-            
-        sb = self.window().statusBar()
-        sb.clearMessage()
-        sb.showMessage(message)
-        
-    def myclose(self):
-        self.window().close()
-        
-        
-    def fuck(self):
-        import pysacio
-        
-        processed_traces = self.prepare_cutout(self.tmin,self.tmax)
-        sacdir = tempfile.mkdtemp(prefix='HERE_LIVES_SAC_')
-        os.chdir(sacdir)
-        
-        sys.stderr.write('\n\n --> Dumping SAC files to %s  <--\n\n\n' % sacdir)
-        
-        for trace in processed_traces:
-            sactr = pysacio.from_mseed_trace(trace)
-            sactr.write('trace-%s-%s-%s-%s.sac' % trace.nslc_id)
-        
-        self.myclose()
-        Global.sacflag = True
-        
-class MyValueEdit(QLineEdit):
-
-    def __init__(self, *args):
-        apply(QLineEdit.__init__, (self,) + args)
-        self.value = 0.
-        self.mi = 0.
-        self.ma = 1.
-        self.connect( self, SIGNAL("editingFinished()"), self.myEditingFinished )
-        self.err_palette = QPalette()
-        self.err_palette.setColor( QPalette.Base, QColor(255,200,200) )
-        self.lock = False
-        
-    def setRange( self, mi, ma ):
-        self.mi = mi
-        self.ma = ma
-        
-    def setValue( self, value ):
-        if not self.lock:
-            self.value = value
-            self.setPalette( QApplication.palette() )
-            self.adjust_text()
-        
-    def myEditingFinished(self):
-        try:
-            value = float(str(self.text()).strip())
-            if not (self.mi <= value <= self.ma):
-                raise Exception("out of range")
-            if value != self.value:
-                self.value = value
-                self.lock = True
-                self.emit(SIGNAL("edited(float)"), value )
-                self.setPalette( QApplication.palette() )
-        except:
-            self.setPalette( self.err_palette )
-        
-        self.lock = False
-        
-    def adjust_text(self):
-        self.setText( ("%8.5g" % self.value).strip() )
-        
-class ValControl(QFrame):
-
-    def __init__(self, *args):
-        apply(QFrame.__init__, (self,) + args)
-        self.layout = QHBoxLayout( self )
-        #self.layout.setSpacing(5)
-        self.lname = QLabel( "name", self )
-        self.lname.setFixedWidth(120)
-        self.lvalue = MyValueEdit( self )
-        self.lvalue.setFixedWidth(100)
-        self.slider = QSlider(Qt.Horizontal, self)
-        self.slider.setMaximum( 10000 )
-        self.slider.setSingleStep( 100 )
-        self.slider.setPageStep( 1000 )
-        self.slider.setTickPosition( QSlider.NoTicks )
-        self.layout.addWidget( self.lname )
-        self.layout.addWidget( self.lvalue )
-        self.layout.addWidget( self.slider )
-        #self.setSizePolicy(QSizePolicy.Expanding,QSizePolicy.Fixed)
-        self.connect( self.slider, SIGNAL("valueChanged(int)"),
-                      self.slided )
-        self.connect( self.lvalue, SIGNAL("edited(float)"),
-                      self.edited )
-    
-    def s2v(self, svalue):
-        a = math.log(self.ma/self.mi) / 10000.
-        return self.mi*math.exp(a*svalue)
-                
-    def v2s(self, value):
-        a = math.log(self.ma/self.mi) / 10000.
-        return math.log(value/self.mi) / a
-    
-    def setup(self, name, mi, ma, cur, ind):
-        self.lname.setText( name )
-        self.mi = mi
-        self.ma = ma
-        self.cur = cur
-        self.cursl = self.v2s(cur)
-        self.ind = ind
-        self.lvalue.setRange( mi, ma )
-        self.lvalue.setValue( self.cur )
-        self.slider.setValue( self.cursl )
-        
-    def slided(self,val):
-        if self.cursl != val:
-            self.cursl = val
-            self.cur = self.s2v(self.cursl)
-            self.lvalue.setValue( self.cur )
-            self.emit(SIGNAL("valchange(float,int)"), float(self.cur), int(self.ind) )
-
-    def edited(self,val):
-        if self.cur != val:
-            self.cur = val
-            cursl = self.v2s(val)
-            if (cursl != self.cursl):
-                self.slider.setValue( cursl )
-            
-            self.emit(SIGNAL("valchange(float,int)"), float(self.cur), int(self.ind) )
-        
-class LinValControl(ValControl):
-    
-    def s2v(self, svalue):
-        return svalue/10000. * (self.ma-self.mi) + self.mi
-                
-    def v2s(self, value):
-        return (value-self.mi)/(self.ma-self.mi) * 10000.
-
-class MyApp(QApplication):
-    """Puts it all together."""
->>>>>>> 97da2070
     
     def __init__(self, *args):
         apply(QApplication.__init__, (self,) + args)
