#!/bin/python
# -*- coding: utf-8 -*-
import numpy as num
import matplotlib.pyplot as plt
import copy
import logging
from os import path
from .guts import Object, String, Float, Int
from .guts_array import Array
from .crustdb_abbr import ageKey, provinceKey, referenceKey, pubYear  # noqa
from .cake import LayeredModel, Material
from .cake_plot import my_model_plot, xscaled, yscaled

logger = logging.getLogger('pyrocko.crustdb')
THICKNESS_HALFSPACE = 2

db_url = 'http://kinherd.org/pyrocko_data/gsc20130501.txt'
km = 1e3
vel_labels = {
    'vp': '$V_P$',
    'p': '$V_P$',
    'vs': '$V_S$',
    's': '$V_S$',
}


class DatabaseError(Exception):
    pass


class ProfileEmpty(Exception):
    pass


def _getCanvas(axes):
    if axes is None:
        fig = plt.figure()
        return fig, fig.gca()
    return axes.figure, axes


def xoffset_scale(offset, scale, ax):
    from matplotlib.ticker import ScalarFormatter, AutoLocator

    class FormatVelocities(ScalarFormatter):
        @staticmethod
        def __call__(value, pos):
            return u'%.1f' % ((value-offset) * scale)

    class OffsetLocator(AutoLocator):
        def tick_values(self, vmin, vmax):
            return [v + offset for v in
                    AutoLocator.tick_values(self, vmin, vmax)]

    ax.get_xaxis().set_major_formatter(FormatVelocities())
    ax.get_xaxis().set_major_locator(OffsetLocator())


class VelocityProfile(Object):
    uid = Int.T(
        optional=True,
        help='Unique ID of measurement')

    lat = Float.T(
        help='Latitude [deg]')
    lon = Float.T(
        help='Longitude [deg]')
    elevation = Float.T(
        default=num.nan,
        help='Elevation [m]')
    vp = Array.T(
        shape=(None, 1),
        help='P Wave velocities [m/s]')
    vs = Array.T(
        shape=(None, 1),
        help='S Wave velocities [m/s]')
    d = Array.T(
        shape=(None, 1),
        help='Interface depth, top [m]')
    h = Array.T(
        shape=(None, 1),
        help='Interface thickness [m]')

    heatflow = Float.T(
        optional=True,
        help='Heatflow [W/m^2]')
    geographical_location = String.T(
        optional=True,
        help='Geographic Location')
    geological_province = String.T(
        optional=True,
        help='Geological Province')
    geological_age = String.T(
        optional=True,
        help='Geological Age')
    measurement_method = Int.T(
        optional=True,
        help='Measurement method')
    publication_reference = String.T(
        optional=True,
        help='Publication Reference')
    publication_year__ = Int.T(
        help='Publication Date')

    def __init__(self, *args, **kwargs):
        Object.__init__(self, *args, **kwargs)

        self.h = num.abs(self.d - num.roll(self.d, -1))
        self.h[-1] = 0
        self.nlayers = self.h.size

        self.geographical_location = '%s (%s)' % (
            provinceKey(self.geographical_location),
            self.geographical_location)

        self.vs[self.vs == 0] = num.nan
        self.vp[self.vp == 0] = num.nan

        self._step_vp = num.repeat(self.vp, 2)
        self._step_vs = num.repeat(self.vs, 2)
        self._step_d = num.roll(num.repeat(self.d, 2), -1)
        self._step_d[-1] = self._step_d[-2] + THICKNESS_HALFSPACE

    @property
    def publication_year__(self):
        return pubYear(self.publication_reference)

    def interpolateProfile(self, depths, phase='p', stepped=True):
        '''Get a continuous velocity function at arbitrary depth

        :param depth: Depths to interpolate
        :type depth: :class:`numpy.ndarray`
        :param phase: P or S wave velocity, **p** or **s**
        :type phase: str, optional
        :param stepped: Use a stepped velocity function or gradient
        :type stepped: bool
        :returns: velocities at requested depths
        :rtype: :class:`numpy.ndarray`
        '''

        if phase not in ['s', 'p']:
            raise AttributeError('Phase has to be either \'p\' or \'s\'.')

        if phase == 'p':
            vel = self._step_vp if stepped else self.vp
        elif phase == 's':
            vel = self._step_vs if stepped else self.vs
        d = self._step_d if stepped else self.d

        if vel.size == 0:
            raise ProfileEmpty('Phase %s does not contain velocities' % phase)

        try:
            res = num.interp(depths, d, vel,
                             left=num.nan, right=num.nan)
        except ValueError:
            raise ValueError('Could not interpolate velocity profile.')

        return res

    def plot(self, axes=None):
        ''' Plot the velocity profile, see :class:`pyrocko.cake`.

        :param axes: Axes to plot into.
        :type axes: :class:`matplotlib.Axes`'''
        fig, ax = _getCanvas(axes)
        my_model_plot(self.getLayeredModel(), axes=axes)
        ax.set_title('Global Crustal Database\n'
                     'Velocity Structure at {p.lat:.4f}N, '
                     ' {p.lat:.4f}E (uid {p.uid})'.format(p=self))
        if axes is None:
            plt.show()

    def getLayeredModel(self):
        ''' Get a layered model, see :class:`pyrocko.cake.LayeredModel`. '''
        def iterLines():
            for il, m in enumerate(self.iterLayers()):
                yield self.d[il], m, ''

        return LayeredModel.from_scanlines(iterLines())

    def iterLayers(self):
        ''' Iterator returns a :class:`pyrocko.cake.Material` for each layer'''
        for il in xrange(self.nlayers):
            yield Material(vp=self.vp[il],
                           vs=self.vs[il])

    @property
    def geog_loc_long(self):
        return provinceKey(self.geog_loc)

    @property
    def geol_age_long(self):
        return ageKey(self.geol_age)

    @property
    def has_s(self):
        return num.any(self.vp)

    @property
    def has_p(self):
        return num.any(self.vs)

    def get_weeded(self):
        ''' Get weeded representation of layers used in the profile.
        See :func:`pyrocko.cake.get_weeded` for details.
        '''
        weeded = num.zeros((self.nlayers, 4))
        weeded[:, 0] = self.d
        weeded[:, 1] = self.vp
        weeded[:, 2] = self.vs

    def _csv(self):
        output = ''
        for d in xrange(len(self.h)):
            output += ('{p.uid}, {p.lat}, {p.lon},'
                       ' {vp}, {vs}, {h}, {d}, {self.reference}').format(
                p=self,
                vp=self.vs[d], vs=self.vp[d], h=self.h[d], d=self.d[d])
        return output


class CrustDB(object):
    ''' CrustDB  is a container for :class:`VelocityProfile` and provides
    functions for spatial selection, querying, processing and visualising
    data from the Global Crustal Database.
    '''

    def __init__(self, database_file=None, parent=None):
        self.profiles = []
        self._velocity_matrix_cache = {}
        self.data_matrix = None
        self.name = None
        self.database_file = database_file

        if parent is not None:
            pass
        elif database_file is not None:
            self._read(database_file)
        else:
            self._read(self._getRepositoryDatabase())

    def __len__(self):
        return len(self.profiles)

    def __setitem__(self, key, value):
        if not isinstance(value, VelocityProfile):
            raise TypeError('Element is not a VelocityProfile')
        self.profiles[key] = value

    def __delitem__(self, key):
        self.profiles.remove(key)

    def __getitem__(self, key):
        return self.profiles[key]

    def __str__(self):
        rstr = "Container contains %d velocity profiles:\n\n" % self.nprofiles
        return rstr

    @property
    def nprofiles(self):
        return len(self.profiles)

    def append(self, value):
        if not isinstance(value, VelocityProfile):
            raise TypeError('Element is not a VelocityProfile')
        self.profiles.append(value)

    def copy(self):
        return copy.deepcopy(self)

    def lats(self):
        return num.array(
            [p.lat for p in self.profiles])

    def lons(self):
        return num.array(
            [p.lon for p in self.profiles])

    def _dataMatrix(self):
        if self.data_matrix is not None:
            return self.data_matrix

        self.data_matrix = num.core.records.fromarrays(
            num.vstack([
                num.concatenate([p.vp for p in self.profiles]),
                num.concatenate([p.vs for p in self.profiles]),
                num.concatenate([p.h for p in self.profiles]),
                num.concatenate([p.d for p in self.profiles])
            ]),
            names='vp, vs, h, d')
        return self.data_matrix

    def velocityMatrix(self, depth_range=(0, 60000.), ddepth=100., phase='p'):
        '''Create a regular sampled velocity matrix

        :param depth_range: Depth range, ``(dmin, dmax)``,
            defaults to ``(0, 6000.)``
        :type depth_range: tuple
        :param ddepth: Stepping in [m], defaults to ``100.``
        :type ddepth: float
        :param phase: Phase to calculate ``p`` or ``s``,
            defaults to ``p``
        :type phase: str
        :returns: Sample depths, veloctiy matrix
        :rtype: tuple, (sample_depth, :class:`numpy.ndarray`)
        '''
        dmin, dmax = depth_range
        uid = '.'.join(map(repr, (dmin, dmax, ddepth, phase)))
        sdepth = num.linspace(dmin, dmax, (dmax - dmin) / ddepth)
        ndepth = sdepth.size

        if uid not in self._velocity_matrix_cache:
            vel_mat = num.empty((self.nprofiles, ndepth))
            for ip, profile in enumerate(self.profiles):
                vel_mat[ip, :] = profile.interpolateProfile(sdepth,
                                                            phase=phase)
            self._velocity_matrix_cache[uid] = num.ma.masked_invalid(vel_mat)

        return sdepth, self._velocity_matrix_cache[uid]

    def rmsRank(self, ref_profile, depth_range=(0, 3500.), ddepth=100.,
                phase='p'):
        '''Correlates ``ref_profile`` to each profile in the database

        :param ref_profile: Reference profile
        :type ref_profile: :class:`VelocityProfile`
        :param depth_range: Depth range in [m], ``(dmin, dmax)``,
            defaults to ``(0, 35000.)``
        :type depth_range: tuple, optional
        :param ddepth: Stepping in [m], defaults to ``100.``
        :type ddepth: float
        :param phase: Phase to calculate ``p`` or ``s``, defaults to ``p``
        :type phase: str
        :returns: RMS factor length of N_profiles
        :rtype: :class:`numpy.ndarray`
        '''
        if not isinstance(ref_profile, VelocityProfile):
            raise ValueError('ref_profile is not a VelocityProfile')

        sdepth, vel_matrix = self.velocityMatrix(depth_range, ddepth,
                                                 phase=phase)
        ref_vel = ref_profile.interpolateProfile(sdepth, phase=phase)

        rms = num.empty(self.nprofiles)
        for p in xrange(self.nprofiles):
            profile = vel_matrix[p, :]
            rms[p] = num.sqrt(profile**2 - ref_vel**2).sum() / ref_vel.size
        return rms

    def histogram2d(self, depth_range=(0., 60000.), vel_range=None,
                    ddepth=100., dvbin=100., ddbin=2000., phase='p'):
        '''Create a 2D Histogram of all the velocity profiles

        Check :func:`numpy.histogram2d` for more information.

        :param depth_range: Depth range in [m], ``(dmin, dmax)``,
            defaults to ``(0., 60000.)``
        :type depth_range: tuple
        :param vel_range: Depth range, ``(vmin, vmax)``,
            defaults to ``(5500., 8500.)``
        :type vel_range: tuple
        :param ddepth: Stepping in [km], defaults to ``100.``
        :type ddepth: float
        :param dvbin: Bin size in velocity dimension [m/s], defaults to 100.
        :type dvbin: float
        :param dvbin: Bin size in depth dimension [m], defaults to 2000.
        :type dvbin: float
        :param phase: Phase to calculate ``p`` or ``s``, defaults to ``p``
        :type phase: str

        :returns: :func:`numpy.histogram2d`
        :rtype: tuple
        '''
        sdepth, v_mat = self.velocityMatrix(depth_range, ddepth, phase=phase)
        d_vec = num.tile(sdepth, self.nprofiles)

        # Velocity and depth bins
        if vel_range is None:
            vel_range = ((num.nanmin(v_mat) // 1e2) * 1e2,
                         (num.nanmax(v_mat) // 1e2) * 1e2)
        nvbins = int((vel_range[1] - vel_range[0]) / dvbin)
        ndbins = int((depth_range[1] - depth_range[0]) / ddbin)

        return num.histogram2d(v_mat.flatten(), d_vec,
                               range=(vel_range, depth_range),
                               bins=[nvbins, ndbins],
                               normed=False)

    def meanVelocity(self, depth_range=(0., 60000.), ddepth=100., phase='p'):
        '''Mean velocity profile plus std variation

        :param depth_range: Depth range in [m], ``(dmin, dmax)``,
            defaults to ``(0., 60000.)``
        :type depth_range: tuple
        :param ddepth: Stepping in [m], defaults to ``100.``
        :type ddepth: float
        :param phase: Phase to calculate ``p`` or ``s``, defaults to ``p``
        :type phase: str
        :returns: depth vector, mean velocities, standard deviations
        :rtype: tuple of :class:`numpy.ndarray`
        '''
        sdepth, v_mat = self.velocityMatrix(depth_range, ddepth, phase=phase)
        v_mean = num.ma.mean(v_mat, axis=0)
        v_std = num.ma.std(v_mat, axis=0)

        return sdepth, v_mean.flatten(), v_std.flatten()

    def modeVelocity(self, depth_range=(0., 60000.), ddepth=100., phase='p'):
        '''Mode velocity profile plus std variation

        :param depth_range: Depth range in [m], ``(dmin, dmax)``,
            defaults to ``(0., 60000.)``
        :type depth_range: tuple
        :param ddepth: Stepping in [m], defaults to ``100.``
        :type ddepth: float
        :param phase: Phase to calculate ``p`` or ``s``, defaults to ``p``
        :type phase: str
        :returns: depth vector, mode velocity, number of counts at each depth
        :rtype: tuple of :class:`numpy.ndarray`
        '''
        import scipy.stats

        sdepth, v_mat = self.velocityMatrix(depth_range, ddepth)
        v_mode, v_counts = scipy.stats.mstats.mode(v_mat, axis=0)
        return sdepth, v_mode.flatten(), v_counts.flatten()

    def medianVelocity(self, depth_range=(0., 60000.), ddepth=100., phase='p'):
        '''Median velocity profile plus std variation

        :param depth_range: Depth range in [m], ``(dmin, dmax)``,
            defaults to ``(0., 60000.)``
        :type depth_range: tuple
        :param ddepth: Stepping in [m], defaults to ``100.``
        :type ddepth: float
        :param phase: Phase to calculate ``p`` or ``s``, defaults to ``p``
        :type phase: str
        :returns: depth vector, median velocities, standard deviations
        :rtype: tuple of :class:`numpy.ndarray`
        '''
        sdepth, v_mat = self.velocityMatrix(depth_range, ddepth, phase=phase)
        v_mean = num.ma.median(v_mat, axis=0)
        v_std = num.ma.std(v_mat, axis=0)

        return sdepth, v_mean.flatten(), v_std.flatten()

    def plotHistogram(self, vel_range=None, bins=36, phase='vp',
                      axes=None):
        '''Plot 1D histogram of seismic velocities in the container

        :param vel_range: Velocity range, defaults to (5.5, 8.5)
        :type vel_range: tuple, optional
        :param bins: bins, defaults to 30 (see :func:`numpy.histogram`)
        :type bins: int, optional
        :param phase: Property to plot out of ``['vp', 'vs']``,
            defaults to 'vp'
        :type phase: str, optional
        :param figure: Figure to plot in, defaults to None
        :type figure: :class:`matplotlib.Figure`, optional
        '''
        fig, ax = _getCanvas(axes)

        if phase not in ['vp', 'vs']:
            raise AttributeError('phase has to be either vp or vs')

        data = self._dataMatrix()[phase]

        if vel_range is None:
            vel_range = ((num.nanmin(data) // 1e2) * 1e2,
                         (num.nanmax(data) // 1e2) * 1e2)

        ax.hist(data, weights=self.data_matrix['h'],
                range=vel_range, bins=bins,
                color='g', alpha=.5)
        ax.text(.95, .95, '%d Profiles' % self.nprofiles,
                transform=ax.transAxes, fontsize=10,
                va='top', ha='right', alpha=.7)

        ax.set_title('Distribution of %s' % vel_labels[phase])
        ax.set_xlabel('%s [km/s]' % vel_labels[phase])
        ax.set_ylabel('Cumulative occurrence [N]')
        xscaled(1./km, ax)
        ax.yaxis.grid(alpha=.4)

        if self.name is not None:
            ax.set_title('%s for %s' % (ax.get_title(), self.name))

        if axes is None:
            plt.show()

    def plot(self, depth_range=(0, 60000.), ddepth=100., ddbin=2000.,
             vel_range=None, dvbin=100.,
             percent=False,
             plot_mode=True, plot_median=True, plot_mean=False,
             show_cbar=True,
             aspect=.02,
             phase='p',
             axes=None):
        ''' Plot a two 2D Histogram of seismic velocities

        :param depth_range: Depth range, ``(dmin, dmax)``,
            defaults to ``(0, 60)``
        :type depth_range: tuple
        :param vel_range: Velocity range, ``(vmin, vmax)``
        :type vel_range: tuple
        :param ddepth: Stepping in [m], defaults to ``.1``
        :type ddepth: float
        :param dvbin: Bin size in velocity dimension [m/s], defaults to .1
        :type dvbin: float
        :param dvbin: Bin size in depth dimension [m], defaults to 2000.
        :type dvbin: float
        :param phase: Phase to calculate ``p`` or ``s``, defaults to ``p``
        :type phase: str
        :param plot_mode: Plot the Mode
        :type plot_mode: bool
        :param plot_mean: Plot the Mean
        :type plot_mean: bool
        :param plot_median: Plot the Median
        :type plot_median: bool
        :param axes: Axes to plot into, defaults to None
        :type axes: :class:`matplotlib.Axes`
        '''
        fig, ax = _getCanvas(axes)

        ax = fig.gca()

        if vel_range is not None:
            vmin, vmax = vel_range
        dmin, dmax = depth_range

        vfield, vedg, dedg = self.histogram2d(vel_range=vel_range,
                                              depth_range=depth_range,
                                              ddepth=ddepth, dvbin=dvbin,
                                              ddbin=ddbin, phase=phase)
        vfield /= (ddbin / ddepth)

        if percent:
            vfield /= vfield.sum(axis=1)[num.newaxis, :]

        grid_ext = [vedg[0], vedg[-1], dedg[-1], dedg[0]]
        histogram = ax.imshow(vfield.swapaxes(0, 1),
                              interpolation='nearest',
                              extent=grid_ext, aspect=aspect)

        if show_cbar:
            cticks = num.unique(
                num.arange(0, vfield.max(), vfield.max() // 10).round())
            cbar = fig.colorbar(histogram, ticks=cticks, format='%1i',
                                orientation='horizontal')
            if percent:
                cbar.set_label('Percent')
            else:
                cbar.set_label('Number of Profiles')

        if plot_mode:
            sdepth, vel_mode, _ = self.modeVelocity(depth_range=depth_range,
                                                    ddepth=ddepth)
            ax.plot(vel_mode[sdepth < dmax] + ddepth/2,
                    sdepth[sdepth < dmax],
                    alpha=.8, color='w', label='Mode')

        if plot_mean:
            sdepth, vel_mean, _ = self.meanVelocity(depth_range=depth_range,
                                                    ddepth=ddepth)
            ax.plot(vel_mean[sdepth < dmax] + ddepth/2,
                    sdepth[sdepth < dmax],
                    alpha=.8, color='w', linestyle='--', label='Mean')

        if plot_median:
            sdepth, vel_median, _ = self.medianVelocity(
                                        depth_range=depth_range,
                                        ddepth=ddepth)
            ax.plot(vel_median[sdepth < dmax] + ddepth/2,
                    sdepth[sdepth < dmax],
                    alpha=.8, color='w', linestyle=':', label='Median')

        ax.grid(True, which="both", color="w", linewidth=.8, alpha=.4)

        ax.text(.025, .025, '%d Profiles' % self.nprofiles,
                color='w', alpha=.7,
                transform=ax.transAxes, fontsize=9, va='bottom', ha='left')

        ax.set_title('Crustal Velocity Distribution')
        ax.set_xlabel('%s [km/s]' % vel_labels[phase])
        ax.set_ylabel('Depth [km]')
        yscaled(1./km, ax)
        xoffset_scale(dvbin/2, 1./km, ax)
        ax.set_xlim(vel_range)

        if self.name is not None:
            ax.set_title('%s for %s' % (ax.get_title(), self.name))

        if plot_mode or plot_mean or plot_median:
<<<<<<< HEAD
            leg = ax.legend(loc=1, fancybox=True)
=======
            leg = ax.legend(loc=1, fancybox=True, prop={'size': 10.})
>>>>>>> 4f55e743
            leg.get_frame().set_alpha(.6)

        if axes is None:
            plt.show()

    def plotVelocitySurface(self, v_max, d_min=0., d_max=6000., axes=None,
                            **kwargs):
        """Plot a triangulated a depth surface exceeding velocity
            using :func:`exceedVelocity`.

        :param v_max: Velocity in [m/s]
        :type v_max: float
        :param d_min: minimum depth of the measurement, used to remove outliers
            , defaults to 0.
        :type d_min: float, optional
        :param d_max: minimum depth of the measurement, used to remove outliers
            , defaults to 6000.
        :type d_max: float, optional
        :param **kwargs: Additional kwarg passed to
            :func:`matplotlib.axes.tricontourf`
        :type **kwargs: dict
        :param axes: Axes to plot into, defaults to None
        :type axes: :class:`matplotlib.Axes`
        """

        fig, ax = _getCanvas(axes)
        d = self.exceedVelocity(v_max, d_min, d_max)
        lons = self.lons()[d > 0]
        lats = self.lats()[d > 0]
        d = d[d > 0]

        ax.tricontourf(lats, lons, d, **kwargs)

        if axes is None:
            plt.show()

    def plotMap(self, outfile):
        """Plot a simple map showing profile locations
            using :class:`pyrocko.gmtpy`

        :param outfile: Export filename
        :type outfile: str
        """
        from . import gmtpy
        lats = self.lats()
        lons = self.lons()
        s, n, w, e = (lats.min(), lats.max(), lons.min(), lons.max())

        def darken(c, f=0.7):
            return (c[0]*f, c[1]*f, c[2]*f)

        gmt = gmtpy.GMT()
        gmt.psbasemap(B='40/20',
                      J='M0/12',
                      R='%f/%f/%f/%f' % (w, e, s, n))
        gmt.pscoast(R=True, J=True,
                    D='i', S='216/242/254', A=10000,
                    W='.2p')
        gmt.psxy(R=True, J=True,
                 in_columns=[lons, lats],
                 S='c2p', G='black')
        gmt.save(outfile)

    def exceedVelocity(self, v_max, d_min=0., d_max=6000.):
        ''' Returns the last depth ``v_max`` has not been exceeded.

        :param v_max: maximal velocity
        :type vmax: float
        :param d_max: maximum depth
        :type d_max: float
        :param d_min: minimum depth
        :type d_min: float
        :returns: Lat, Lon, Depth and uid where ``v_max`` is exceeded
        :rtype: list(num.array)
        '''
        self.profile_exceed_velocity = num.empty(self.nprofiles)
        self.profile_exceed_velocity[:] = num.nan

        for ip, profile in enumerate(self.profiles):
            for il in xrange(len(profile.d)):
                if profile.d[il] <= d_min\
                        or profile.d[il] >= d_max:
                    continue
                if profile.vp[il] < v_max:
                    continue
                else:
                    self.profile_exceed_velocity[ip] = profile.d[il]
                    break
        return self.profile_exceed_velocity

    def selectRegion(self, west, east, south, north):
        '''Select profiles within a region by geographic corner coordinates

        :param west: west corner
        :type west: float
        :param east: east corner
        :type east: float
        :param south: south corner
        :type south: float
        :param north: north corner
        :type north: float
        :returns: Selected profiles
        :rtype: :class:`CrustDB`
        '''
        r_container = self._emptyCopy()

        for profile in self.profiles:
            if profile.lon >= west and profile.lon <= east \
                    and profile.lat <= north and profile.lat >= south:
                r_container.append(profile)

        return r_container

    def selectPolygon(self, poly):
        '''Select profiles within a polygon.

        The algorithm is called the **Ray Casting Method**

        :param poly: Latitude Longitude pairs of the polygon
        :type param: list of :class:`numpy.ndarray`
        :returns: Selected profiles
        :rtype: :class:`CrustDB`
        '''
        r_container = self._emptyCopy()

        for profile in self.profiles:
            x = profile.lon
            y = profile.lat

            inside = False
            p1x, p1y = poly[0]
            for p2x, p2y in poly:
                if y >= min(p1y, p2y):
                    if y <= max(p1y, p2y):
                        if x <= max(p1x, p2x):
                            if p1y != p2y:
                                xints = (y - p1y) * (p2x - p1x) / \
                                    (p2y - p1y) + p1x
                            if p1x == p2x or x <= xints:
                                inside = not inside
                p1x, p1y = p2x, p2y
            if inside:
                r_container.append(profile)

        return r_container

    def selectLocation(self, lat, lon, radius=10):
        '''Select profiles at a geographic location within a ``radius``.

        :param lat: Latitude in [deg]
        :type lat: float
        :param lon: Longitude in [deg]
        :type lon: float
        :param radius: Radius in [deg]
        :type radius: float
        :returns: Selected profiles
        :rtype: :class:`CrustDB`
        '''
        r_container = self._emptyCopy()
        logger.info('Selecting location %f, %f (r=%f)...' % (lat, lon, radius))
        for profile in self.profiles:
            if num.sqrt((lat - profile.lat)**2 +
                        (lon - profile.lon)**2) <= radius:
                r_container.append(profile)

        return r_container

    def selectMinLayers(self, nlayers):
        '''Select profiles with more than ``nlayers``

        :param nlayers: Minimum number of layers
        :type nlayers: int
        :returns: Selected profiles
        :rtype: :class:`CrustDB`
        '''
        r_container = self._emptyCopy()
        logger.info('Selecting minimum %d layers...' % nlayers)

        for profile in self.profiles:
            if profile.nlayers >= nlayers:
                r_container.append(profile)

        return r_container

    def selectMaxLayers(self, nlayers):
        '''Select profiles with more than ``nlayers``.

        :param nlayers: Maximum number of layers
        :type nlayers: int
        :returns: Selected profiles
        :rtype: :class:`CrustDB`
        '''
        r_container = self._emptyCopy()
        logger.info('Selecting maximum %d layers...' % nlayers)

        for profile in self.profiles:
            if profile.nlayers <= nlayers:
                r_container.append(profile)

        return r_container

    def selectMinDepth(self, depth):
        '''Select profiles describing layers deeper than ``depth``

        :param depth: Minumum depth in [m]
        :type depth: float
        :returns: Selected profiles
        :rtype: :class:`CrustDB`
        '''
        r_container = self._emptyCopy()
        logger.info('Selecting minimum depth %f m...' % depth)

        for profile in self.profiles:
            if profile.d.max() >= depth:
                r_container.append(profile)
        return r_container

    def selectMaxDepth(self, depth):
        '''Select profiles describing layers shallower than ``depth``

        :param depth: Maximum depth in [m]
        :type depth: float
        :returns: Selected profiles
        :rtype: :class:`CrustDB`
        '''
        r_container = self._emptyCopy()
        logger.info('Selecting maximum depth %f m...' % depth)

        for profile in self.profiles:
            if profile.d.max() <= depth:
                r_container.append(profile)
        return r_container

    def selectVp(self):
        '''Select profiles describing P Wave velocity

        :returns Selected profiles
        :rtype: :class:`CrustDB`
        '''
        r_container = self._emptyCopy()
        logger.info('Selecting profiles providing Vp...')

        for profile in self.profiles:
            if not num.all(num.isnan(profile.vp)):
                r_container.append(profile)
        return r_container

    def selectVs(self):
        '''Select profiles describing P Wave velocity

        :returns: Selected profiles
        :rtype: :class:`CrustDB`
        '''
        r_container = self._emptyCopy()
        logger.info('Selecting profiles providing Vs...')

        for profile in self.profiles:
            if not num.all(num.isnan(profile.vs)):
                r_container.append(profile)
        return r_container

    def _emptyCopy(self):
        r_container = CrustDB(parent=self)
        r_container.name = self.name
        return r_container

    def exportCSV(self, filename=None):
        '''Export a CSV file as specified in the header below

        :param filename: Export filename
        :type filename: str
        '''
        with open(filename, 'w') as file:
            file.write('# uid, Lat, Lon, vp, vs, H, Depth, Reference\n')
            for profile in self.profiles:
                file.write(profile._csv())

    def exportYAML(self, filename=None):
        '''Exports a readable file YAML :filename:

        :param filename: Export filename
        :type filename: str
        '''
        with open(filename, 'w') as file:
            for profile in self.profiles:
                file.write(profile.__str__())

    @classmethod
    def readDatabase(cls, database_file):
        db = cls()
        CrustDB._read(db, database_file)
        return db

    @staticmethod
    def _getRepositoryDatabase():
        from pyrocko import config

        name = path.basename(db_url)
        data_path = path.join(config.config().crustdb_dir, name)
        if not path.exists(data_path):
            from pyrocko import util
            util.download_file(db_url, data_path, None, None)

        return data_path

    def _read(self, database_file):
        '''Reads in the the GSN databasefile and puts it in CrustDB

        File format:

   uid  lat/lon  vp    vs    hc     depth
    2   29.76N   2.30   .00   2.00    .00  s  25.70   .10    .00  NAC-CO   5 U
        96.31W   3.94   .00   5.30   2.00  s  33.00   MCz  39.00  61C.3    EXC
                 5.38   .00  12.50   7.30  c
                 6.92   .00  13.20  19.80  c
                 8.18   .00    .00  33.00  m

    3   34.35N   3.00   .00   3.00    .00  s  35.00  1.60    .00  NAC-BR   4 R
       117.83W   6.30   .00  16.50   3.00     38.00   MCz  55.00  63R.1    ORO
                 7.00   .00  18.50  19.50
                 7.80   .00    .00  38.00  m


        :param database_file: path to database file, type string

        '''

        def get_empty_record():
            meta = {
                'uid': num.nan,
                'geographical_location': None,
                'geological_province': None,
                'geological_age': None,
                'elevation': num.nan,
                'heatflow': num.nan,
                'measurement_method': None,
                'publication_reference': None
            }
            # vp, vs, h, d, lat, lon, meta
            return (num.zeros(128, dtype=num.float32),
                    num.zeros(128, dtype=num.float32),
                    num.zeros(128, dtype=num.float32),
                    num.zeros(128, dtype=num.float32),
                    0., 0., meta)

        nlayers = []

        def add_record(vp, vs, h, d, lat, lon, meta, nlayer):
            if nlayer == 0:
                return
            self.append(VelocityProfile(
                vp=vp[:nlayer+1] * km,
                vs=vs[:nlayer+1] * km,
                h=h[:nlayer+1] * km,
                d=d[:nlayer+1] * km,
                lat=lat, lon=lon,
                **meta))
            nlayers.append(nlayer)

        vp, vs, h, d, lat, lon, meta = get_empty_record()
        ilayer = 0
        with open(database_file, 'r') as database:
            for line, dbline in enumerate(database.xreadlines()):
                if dbline.isspace():
                    if not len(d) == 0:
                        add_record(vp, vs, h, d, lat, lon, meta, ilayer)
                    if not len(vp) == len(h):
                        raise DatabaseError(
                            'Inconsistent database, check line %d!\n\tDebug: '
                            % line, lat, lon, vp, vs, h, d, meta)

                    vp, vs, h, d, lat, lon, meta = get_empty_record()
                    ilayer = 0
                else:
                    try:
                        if ilayer == 0:
                            lat = float(dbline[8:13])
                            if dbline[13] == "S":
                                lat = -lat
                            # Additional meta data
                            meta['uid'] = int(dbline[0:6])
                            meta['elevation'] = float(dbline[52:57])
                            meta['heatflow'] = float(dbline[58:64])
                            if meta['heatflow'] == 0.:
                                meta['heatflow'] = None
                            meta['geographical_location'] =\
                                dbline[66:72].strip()
                            meta['measurement_method'] = dbline[77]
                        if ilayer == 1:
                            lon = float(dbline[7:13])
                            if dbline[13] == "W":
                                lon = -lon
                            # Additional meta data
                            meta['geological_age'] = dbline[54:58].strip()
                            meta['publication_reference'] =\
                                dbline[66:72].strip()
                            meta['geological_province'] = dbline[74:78].strip()
                        try:
                            vp[ilayer] = dbline[17:21]
                            vs[ilayer] = dbline[23:27]
                            h[ilayer] = dbline[28:34]
                            d[ilayer] = dbline[35:41]
                        except ValueError:
                            pass
                    except ValueError:
                        logger.warning(
                            'Could not interpret line %d, skipping\n%s' %
                            (line, dbline))
                        while not database.readlines():
                            pass
                        vp, vs, h, d, lat, lon, meta = get_empty_record()
                    ilayer += 1
            # Append last profile
            add_record(vp, vs, h, d, lat, lon, meta, ilayer)
            logger.info('Loaded %d profiles from %s' %
                        (self.nprofiles, database_file))


__all__ = ['CrustDB', 'VelocityProfile']<|MERGE_RESOLUTION|>--- conflicted
+++ resolved
@@ -378,8 +378,8 @@
 
         # Velocity and depth bins
         if vel_range is None:
-            vel_range = ((num.nanmin(v_mat) // 1e2) * 1e2,
-                         (num.nanmax(v_mat) // 1e2) * 1e2)
+            vel_range = ((v_mat.min() // 1e2) * 1e2,
+                         (v_mat.max() // 1e2) * 1e2)
         nvbins = int((vel_range[1] - vel_range[0]) / dvbin)
         ndbins = int((depth_range[1] - depth_range[0]) / ddbin)
 
@@ -465,10 +465,6 @@
             raise AttributeError('phase has to be either vp or vs')
 
         data = self._dataMatrix()[phase]
-
-        if vel_range is None:
-            vel_range = ((num.nanmin(data) // 1e2) * 1e2,
-                         (num.nanmax(data) // 1e2) * 1e2)
 
         ax.hist(data, weights=self.data_matrix['h'],
                 range=vel_range, bins=bins,
@@ -592,35 +588,14 @@
             ax.set_title('%s for %s' % (ax.get_title(), self.name))
 
         if plot_mode or plot_mean or plot_median:
-<<<<<<< HEAD
-            leg = ax.legend(loc=1, fancybox=True)
-=======
             leg = ax.legend(loc=1, fancybox=True, prop={'size': 10.})
->>>>>>> 4f55e743
             leg.get_frame().set_alpha(.6)
 
         if axes is None:
             plt.show()
 
-    def plotVelocitySurface(self, v_max, d_min=0., d_max=6000., axes=None,
-                            **kwargs):
-        """Plot a triangulated a depth surface exceeding velocity
-            using :func:`exceedVelocity`.
-
-        :param v_max: Velocity in [m/s]
-        :type v_max: float
-        :param d_min: minimum depth of the measurement, used to remove outliers
-            , defaults to 0.
-        :type d_min: float, optional
-        :param d_max: minimum depth of the measurement, used to remove outliers
-            , defaults to 6000.
-        :type d_max: float, optional
-        :param **kwargs: Additional kwarg passed to
-            :func:`matplotlib.axes.tricontourf`
-        :type **kwargs: dict
-        :param axes: Axes to plot into, defaults to None
-        :type axes: :class:`matplotlib.Axes`
-        """
+    def plotVelocitySurface(self, v_max, d_min=0., d_max=6000., axes=None):
+        '''Plot a triangulated a depth surface exceeding velocity'''
 
         fig, ax = _getCanvas(axes)
         d = self.exceedVelocity(v_max, d_min, d_max)
@@ -628,18 +603,12 @@
         lats = self.lats()[d > 0]
         d = d[d > 0]
 
-        ax.tricontourf(lats, lons, d, **kwargs)
+        ax.tricontourf(lats, lons, d)
 
         if axes is None:
             plt.show()
 
-    def plotMap(self, outfile):
-        """Plot a simple map showing profile locations
-            using :class:`pyrocko.gmtpy`
-
-        :param outfile: Export filename
-        :type outfile: str
-        """
+    def plotMap(self, outfile, **kwargs):
         from . import gmtpy
         lats = self.lats()
         lons = self.lons()
@@ -660,19 +629,21 @@
                  S='c2p', G='black')
         gmt.save(outfile)
 
-    def exceedVelocity(self, v_max, d_min=0., d_max=6000.):
+    def exceedVelocity(self, v_max, d_min=0, d_max=60):
         ''' Returns the last depth ``v_max`` has not been exceeded.
 
         :param v_max: maximal velocity
         :type vmax: float
+        :param dz: depth is sampled in dz steps
+        :type dz: float
         :param d_max: maximum depth
-        :type d_max: float
+        :type d_max: int
         :param d_min: minimum depth
-        :type d_min: float
+        :type d_min: int
         :returns: Lat, Lon, Depth and uid where ``v_max`` is exceeded
         :rtype: list(num.array)
         '''
-        self.profile_exceed_velocity = num.empty(self.nprofiles)
+        self.profile_exceed_velocity = num.empty(len(self.profiles))
         self.profile_exceed_velocity[:] = num.nan
 
         for ip, profile in enumerate(self.profiles):
@@ -948,10 +919,10 @@
             if nlayer == 0:
                 return
             self.append(VelocityProfile(
-                vp=vp[:nlayer+1] * km,
-                vs=vs[:nlayer+1] * km,
-                h=h[:nlayer+1] * km,
-                d=d[:nlayer+1] * km,
+                vp=vp[:nlayer] * km,
+                vs=vs[:nlayer] * km,
+                h=h[:nlayer] * km,
+                d=d[:nlayer] * km,
                 lat=lat, lon=lon,
                 **meta))
             nlayers.append(nlayer)
