'''Utility functions for Pyrocko.'''

import time, logging, os, sys, re, calendar, math, fnmatch, errno, fcntl, shlex
from scipy import signal
from os.path import join as pjoin
import config
import numpy as num
from nano import Nano

logger = logging.getLogger('pyrocko.util')

try:
    import progressbar as progressbar_mod
except:
    import dummy_progressbar as progressbar_mod

def progressbar_module():
    return progressbar_mod

def setup_logging(programname='pyrocko', levelname='warning'):
    '''Initialize logging.
    
    :param programname: program name to be written in log
    :param levelname: string indicating the logging level ('debug', 'info', 
        'warning', 'error', 'critical')
    
    This function is called at startup by most pyrocko programs to set up a 
    consistent logging format. This is simply a shortcut to a call to
    :py:func:`logging.basicConfig()`.
    '''

    levels = {'debug': logging.DEBUG,
              'info': logging.INFO,
              'warning': logging.WARNING,
              'error': logging.ERROR,
              'critical': logging.CRITICAL}

    logging.basicConfig(
        level=levels[levelname],
        format = programname+':%(name)-20s - %(levelname)-8s - %(message)s' )

def data_file(fn):
    return os.path.join(os.path.split(__file__)[0], 'data', fn)

class Stopwatch:
    '''Simple stopwatch to measure elapsed wall clock time.
    
    Usage::

        s = Stopwatch()
        time.sleep(1)
        print s()
        time.sleep(1)
        print s()
    '''

    def __init__(self):
        self.start = time.time()
    
    def __call__(self):
        return time.time() - self.start
        

def progressbar(label, maxval):
<<<<<<< HEAD
    widgets = ['Scanning files', ' ',
=======
    widgets = [label, ' ',
>>>>>>> f13a4453
            progressbar_mod.Bar(marker='-',left='[',right=']'), ' ',
            progressbar_mod.Percentage(), ' ',]
       
    pbar = progressbar_mod.ProgressBar(widgets=widgets, maxval=maxval).start()
    return pbar

def progress_beg(label):
    '''Notify user that an operation has started.
    
    :param label: name of the operation
    
    To be used in conjuction with :py:func:`progress_end`.
    '''

    sys.stderr.write(label)
    sys.stderr.flush()

def progress_end(label=''):
    '''Notify user that an operation has ended. 
    
    :param label: name of the operation
    
    To be used in conjuction with :py:func:`progress_beg`.
    '''

    sys.stderr.write(' done. %s\n' % label)
    sys.stderr.flush()
        
class GlobalVars:
    reuse_store = dict()
    decitab_nmax = 0
    decitab = {}
    decimate_fir_coeffs = {}
    decimate_iir_coeffs = {}
    re_frac = None

def decimate_coeffs(q, n=None, ftype='iir'):

    if type(q) != type(1):
        raise Error, "q should be an integer"

    if n is None:
        if ftype == 'fir':
            n = 30
        else:
            n = 8
            
    if ftype == 'fir':
        coeffs = GlobalVars.decimate_fir_coeffs
        if (n, 1./q) not in coeffs:
            coeffs[n,1./q] = signal.firwin(n+1, 1./q, window='hamming')
        
        b = coeffs[n,1./q]
        return b, [1.], n 

    else:
        coeffs = GlobalVars.decimate_iir_coeffs
        if (n,0.05,0.8/q) not in coeffs:
            coeffs[n,0.05,0.8/q] = signal.cheby1(n, 0.05, 0.8/q)
           
        b, a = coeffs[n,0.05,0.8/q]
        return b, a, n


def decimate(x, q, n=None, ftype='iir', zi=None):
    """Downsample the signal x by an integer factor q, using an order n filter
    
    By default, an order 8 Chebyshev type I filter is used or a 30 point FIR 
    filter with hamming window if ftype is 'fir'.

    :param x: the signal to be downsampled (1D NumPy array)
    :param q: the downsampling factor
    :param n: order of the filter (1 less than the length of the filter for a
         'fir' filter)
    :param ftype: type of the filter; can be 'iir' or 'fir'
    
    :returns: the downsampled signal (1D NumPy array)

    """

    b, a, n = decimate_coeffs(q,n,ftype)
            
    if zi is None or zi is True:
        zi_ = num.zeros(max(len(a),len(b))-1, dtype=num.float)
    else:
        zi_ = zi
    
    y, zf = signal.lfilter(b, a, x, zi=zi_)

    if zi is not None:
        return y[n/2::q].copy(), zf
    else:
        return y[n/2::q].copy()
    
class UnavailableDecimation(Exception):
    '''Exception raised by :py:func:`decitab` for unavailable decimation factors.'''

    pass
    
    
    
def gcd(a,b, epsilon=1e-7):
    '''Greatest common divisor.'''
    
    while b > epsilon*a:
       a, b = b, a % b

    return a

def lcm(a,b):
    '''Least common multiple.'''

    return a*b/gcd(a,b)

def mk_decitab(nmax=100):
    '''Make table with decimation sequences.
    
    Decimation from one sampling rate to a lower one is achieved by a successive
    application of :py:func:`decimation` with small integer downsampling 
    factors (because using large downampling factors can make the decimation
    unstable or slow). This function sets up a table with downsample sequences
    for factors up to `nmax`.
    '''

    tab = GlobalVars.decitab
    for i in range(1,10):
        for j in range(1,i+1):
            for k in range(1,j+1):
                for l in range(1,k+1):
                    for m in range(1,l+1):
                        p = i*j*k*l*m
                        if p > nmax: break
                        if p not in tab:
                            tab[p] = (i,j,k,l,m)
                    if i*j*k*l > nmax: break
                if i*j*k > nmax: break
            if i*j > nmax: break
        if i > nmax: break
        
    GlobalVars.decitab_nmax = nmax
    
def day_start(timestamp):
    '''Get beginning of day for any point in time.
    
    :param timestamp: time instant as system timestamp (in seconds)

    :returns: instant of day start as system timestamp
    '''

    tt = time.gmtime(int(timestamp))
    tts = tt[0:3] + (0,0,0) + tt[6:9]
    return calendar.timegm(tts)

def month_start(timestamp):
    '''Get beginning of month for any point in time.
    
    :param timestamp: time instant as system timestamp (in seconds)

    :returns: instant of month start as system timestamp
    '''

    tt = time.gmtime(int(timestamp))
    tts = tt[0:2] + (1,0,0,0) + tt[6:9]
    return calendar.timegm(tts)

def year_start(timestamp):
    '''Get beginning of year for any point in time.
    
    :param timestamp: time instant as system timestamp (in seconds)

    :returns: instant of year start as system timestamp
    '''
    
    tt = time.gmtime(int(timestamp))
    tts = tt[0:1] + (1,1,0,0,0) + tt[6:9]
    return calendar.timegm(tts)

def iter_days(tmin, tmax):
    '''Yields begin and end of days until given time span is covered.

    :param tmin,tmax: input time span
    
    :yields: tuples with (begin, end) of days as system timestamps
    '''

    t = day_start(tmin)
    while t < tmax:
        tend = day_start( t + 26*60*60 )
        yield t, tend
        t = tend

def iter_months(tmin, tmax):
    '''Yields begin and end of months until given time span is covered.

    :param tmin,tmax: input time span
    
    :yields: tuples with (begin, end) of months as system timestamps
    '''
    
    t = month_start(tmin)
    while t < tmax:
        tend = month_start(t + 24*60*60*33 )
        yield t, tend
        t = tend

def iter_years(tmin, tmax):
    '''Yields begin and end of years until given time span is covered.

    :param tmin,tmax: input time span
    
    :yields: tuples with (begin, end) of years as system timestamps
    '''
    
    t = year_start(tmin)
    while t < tmax:
        tend = year_start(t + 24*60*60*369 )
        yield t, tend
        t = tend

def decitab(n):
    '''Get integer decimation sequence for given downampling factor.
    
    :param n: target decimation factor
    
    :returns: tuple with downsampling sequence
    '''

    if n > GlobalVars.decitab_nmax:
        mk_decitab(n*2)
    if n not in GlobalVars.decitab: raise UnavailableDecimation('ratio = %g' % n)
    return GlobalVars.decitab[n]

def ctimegm(s, format="%Y-%m-%d %H:%M:%S"):
    '''Convert string representing UTC time to system time.
    
    :param s: string to be interpreted
    :param format: format string passed to :py:func:`strptime`
    
    :returns: system time stamp
        
    Interpretes string with format ``'%Y-%m-%d %H:%M:%S'``, using strptime.
    
    .. note::
       This function is to be replaced by :py:func:`str_to_time`.
    '''

    return calendar.timegm(time.strptime(s, format))

def gmctime(t, format="%Y-%m-%d %H:%M:%S"):
    '''Get string representation from system time, UTC.
    
    Produces string with format ``'%Y-%m-%d %H:%M:%S'``, using strftime.
  
    .. note::
       This function is to be repaced by :py:func:`time_to_str`.'''

    return time.strftime(format, time.gmtime(t))
    
def gmctime_v(t, format="%a, %d %b %Y %H:%M:%S"):
    '''Get string representation from system time, UTC. Same as 
    :py:func:`gmctime` but with a more verbose default format.
    
    .. note::
       This function is to be replaced by :py:func:`time_to_str`.'''
       
    return time.strftime(format, time.gmtime(t))

def gmctime_fn(t, format="%Y-%m-%d_%H-%M-%S"):
    '''Get string representation from system time, UTC. Same as
    :py:func:`gmctime` but with a default usable in filenames.
    
    .. note::
       This function is to be replaced by :py:func:`time_to_str`.'''
       
    return time.strftime(format, time.gmtime(t))

class FractionalSecondsMissing(Exception):
    '''Exception raised by :py:func:`str_to_time` when the given string lacks
    fractional seconds.'''
    pass

class FractionalSecondsWrongNumberOfDigits(Exception):
    '''Exception raised by :py:func:`str_to_time` when the given string has an incorrect number of digits in the fractional seconds part.'''
    pass

def _endswith_n(s, endings):
    for ix, x in enumerate(endings):
        if s.endswith(x):
            return ix
    return -1

def str_to_time(s, format='%Y-%m-%d %H:%M:%S.OPTFRAC'):
    '''Convert string representing UTC time to floating point system time.
    
    :param s: string representing UTC time
    :param format: time string format
    :returns: system time stamp as floating point value
    
    Uses the semantics of :py:func:`time.strptime` but allows for fractional seconds.
    If the format ends with ``'.FRAC'``, anything after a dot is interpreted as
    fractional seconds. If the format ends with ``'.OPTFRAC'``, the fractional part,
    including the dot is made optional. The latter has the consequence, that the time 
    strings and the format may not contain any other dots. If the format ends
    with ``'.xFRAC'`` where x is 1, 2, or 3, it is ensured, that exactly that
    number of digits are present in the fractional seconds.
    '''
        
    fracsec = 0.
    fixed_endings = '.FRAC', '.1FRAC', '.2FRAC', '.3FRAC'
    
    iend = _endswith_n(format, fixed_endings)
    if iend != -1:
        dotpos = s.rfind('.')
        if dotpos == -1:
            raise FractionalSecondsMissing('string=%s, format=%s' % (s,format))
        
        if iend > 0 and iend != (len(s)-dotpos-1):
            raise FractionalSecondsWrongNumberOfDigits('string=%s, format=%s' % (s,format))
        
        format = format[:-len(fixed_endings[iend])]
        fracsec = float(s[dotpos:])
        s = s[:dotpos]
        
    elif format.endswith('.OPTFRAC'):
        dotpos = s.rfind('.')
        format = format[:-8]
        if dotpos != -1 and len(s[dotpos:]) > 1:
            fracsec = float(s[dotpos:])
        
        if dotpos != -1:
            s = s[:dotpos]
      
    return calendar.timegm(time.strptime(s, format)) + fracsec


def time_to_str(t, format='%Y-%m-%d %H:%M:%S.3FRAC'):
    '''Get string representation for floating point system time.
    
    :param t: floating point system time
    :param format: time string format
    :returns: string representing UTC time
    
    Uses the semantics of :py:func:`time.strftime` but additionally allows 
    for fractional seconds. If *format* contains ``'.xFRAC'``, where ``x`` is a digit between 1 and 9, 
    this is replaced with the fractional part of *t* with ``x`` digits precision.
    '''
    
    if isinstance(format, int):
        format = '%Y-%m-%d %H:%M:%S.'+str(format)+'FRAC'
    
    if not GlobalVars.re_frac:
        GlobalVars.re_frac = re.compile(r'\.[1-9]FRAC')
        GlobalVars.frac_formats = dict([  ('.%sFRAC' % x, '%.'+x+'f') for x in '123456789' ] )
    
    if isinstance(t, Nano):
        ts = int(t)     # it always gives rounds like floor
        tfrac = float(t-ts)
    else:
        ts = math.floor(t)
        tfrac = t-ts
    
    m = GlobalVars.re_frac.search(format)
    if m:
        sfrac = (GlobalVars.frac_formats[m.group(0)] % tfrac)
        if sfrac[0] == '1':
            ts += 1.
                        
        format, nsub = GlobalVars.re_frac.subn(sfrac[1:], format, 1)
    
    return time.strftime(format, time.gmtime(ts))
    
def plural_s(n):
    if n == 1:
        return ''
    else:
        return 's' 

def ensuredirs(dst):
    '''Create all intermediate path components for a target path.
    
    :param dst: target path
    
    The leaf part of the target path is not created (use :py:func:`ensuredir` if
    a the target path is a directory to be created).
    '''
    
    d,x = os.path.split(dst)
    dirs = []
    while d and not os.path.exists(d):
        dirs.append(d)
        d,x = os.path.split(d)
        
    dirs.reverse()
    
    for d in dirs:
        if not os.path.exists(d):
            os.mkdir(d)

def ensuredir(dst):
    '''Create directory and all intermediate path components to it as needed.
    
    :param dst: directory name
    
    Nothing is done if the given target already exists.
    '''
    
    if os.path.exists(dst):
        return
        
    ensuredirs(dst)
    os.mkdir(dst)
    
def reuse(x):
    '''Get unique instance of an object.
    
    :param x: hashable object
    :returns: reference to x or an equivalent object
    
    Cache object *x* in a global dict for reuse, or if x already
    is in that dict, return a reference to it.
    
    '''
    grs = GlobalVars.reuse_store
    if not x in grs:
        grs[x] = x
    return grs[x]
    
    
class Anon:
    '''Dict-to-object utility.

    Any given arguments are stored as attributes.

    Example::
    
        a = Anon(x=1, y=2)
        print a.x, a.y
    '''

    def __init__(self, **dict):
        for k in dict:
            self.__dict__[k] = dict[k]


def select_files( paths, selector=None,  regex=None, show_progress=True ):
    '''Recursively select files.
    
    :param paths: entry path names
    :param selector: callback for conditional inclusion
    :param regex: pattern for conditional inclusion
    :param show_progress: if True, indicate start and stop of processing
    :returns: list of path names
    
    Recursively finds all files under given entry points *paths*. If
    parameter *regex* is a regular expression, only files with matching path names
    are included. If additionally parameter *selector*
    is given a callback function, only files for which the callback returns 
    ``True`` are included. The callback should take a single argument. The callback
    is called with a single argument, an object, having as attributes, any named
    groups given in *regex*.
    
    Examples
    
    To find all files ending in ``'.mseed'`` or ``'.msd'``::
    
        select_files(paths,
            regex=r'\.(mseed|msd)$')
        
    To find all files ending with ``'$Year.$DayOfYear'``, having set 2009 for 
    the year::
    
        select_files(paths, 
            regex=r'(?P<year>\d\d\d\d)\.(?P<doy>\d\d\d)$', 
            selector=(lambda x: int(x.year) == 2009))
    '''

    if show_progress:
        progress_beg('selecting files...')
        if logger.isEnabledFor(logging.DEBUG): sys.stderr.write('\n')

    good = []
    if regex: rselector = re.compile(regex)

    def addfile(path):
        if regex:
            logger.debug("looking at filename: '%s'" % path) 
            m = rselector.search(path)
            if m:
                infos = Anon(**m.groupdict())
                logger.debug( "   regex '%s' matches." % regex)
                for k,v in m.groupdict().iteritems():
                    logger.debug( "      attribute '%s' has value '%s'" % (k,v) )
                if selector is None or selector(infos):
                    good.append(os.path.abspath(path))
                
            else:
                logger.debug("   regex '%s' does not match." % regex)
        else:
            good.append(os.path.abspath(path))
        
    if isinstance(paths, str):
        paths = [ paths ]

    for path in paths:
        if os.path.isdir(path):
            for (dirpath, dirnames, filenames) in os.walk(path):
                for filename in filenames:
                    addfile(pjoin(dirpath,filename))
        else:
            addfile(path)
   
    if show_progress:    
        progress_end('%i file%s selected.' % (len( good), plural_s(len(good))))
    
    return good

    

def base36encode(number, alphabet='0123456789ABCDEFGHIJKLMNOPQRSTUVWXYZ'):
    '''Convert positive integer to a base36 string.'''
    
    if not isinstance(number, (int, long)):
        raise TypeError('number must be an integer')
    if number < 0:
        raise ValueError('number must be positive')
 
    # Special case for small numbers
    if number < 36:
        return alphabet[number]
 
    base36 = ''
    while number != 0:
        number, i = divmod(number, 36)
        base36 = alphabet[i] + base36
 
    return base36
 
def base36decode(number):
    '''Decode base36 endcoded positive integer.'''
    
    return int(number,36)

class UnpackError(Exception):
    '''Exception raised when :py:func:`unpack_fixed` encounters an error.'''
    
    pass

ruler = ''.join([ '%-10i' % i for i in range(8) ]) + '\n' + '0123456789' * 8 + '\n'


def unpack_fixed(format, line, *callargs):
    '''Unpack fixed format string, as produced by many fortran codes.
    
    :param format: format specification
    :param line: string to be processed
    :param callargs: callbacks for callback fields in the format
    
    The format is described by a string of comma-separated fields. Each field
    is defined by a character for the field type followed by the field width. A 
    questionmark
    may be appended to the field description to allow the argument to be optional 
    (The data string is then allowed to be filled with blanks and ``None`` is 
    returned in this case).
    
    The following field types are available:
     
    ====  ================================================================
    Type  Description
    ====  ================================================================
    A     string (full field width is extracted)
    a     string (whitespace at the beginning and the end is removed)
    i     integer value
    f     floating point value
    @     special type, a callback must be given for the conversion
    x     special field type to skip parts of the string
    ====  ================================================================

    '''

    ipos = 0
    values = []
    icall = 0
    for form in format.split(','):
        optional = form[-1] == '?'
        form = form.rstrip('?')
        typ = form[0]
        l = int(form[1:])
        s = line[ipos:ipos+l]
        cast = {'x': None, 'A': str, 'a': lambda x: x.strip(), 'i': int, 'f': float, '@': 'extra'}[typ]
        if cast == 'extra':
            cast = callargs[icall]
            icall +=1
        
        if cast is not None:
            if optional and s.strip() == '':
                values.append(None)
            else:
                try:
                    values.append(cast(s))
                except:
                    mark = [' '] * 80 
                    mark[ipos:ipos+l] = ['^'] * l
                    mark = ''.join(mark)
                    raise UnpackError('Invalid cast to type "%s" at position [%i:%i] of line: \n%s%s\n%s' % (typ, ipos, ipos+l, ruler, line.rstrip(), mark))
                
        ipos += l
    
    return values


_pattern_cache = {}
def _nslc_pattern(pattern):
    if pattern not in _pattern_cache:
        rpattern = re.compile(fnmatch.translate(pattern), re.I)
        _pattern_cache[pattern] = rpattern
    else:
        rpattern = _pattern_cache[pattern]

    return rpattern

def match_nslc(patterns, nslc):
    '''Match network-station-location-channel code against pattern or list of patterns.
    
    :param patterns: pattern or list of patterns
    :param nslc: tuple with (network, station, location, channel) as strings

    :returns: ``True`` if the pattern matches or if any of the given patterns match; or ``False``.

    The patterns may contain shell-style wildcards: \*, ?, [seq], [!seq].

    Example::

        match_nslc('*.HAM3.*.BH?', ('GR','HAM3','','BHZ'))   # -> True        
    
    '''
    
    if isinstance(patterns, str):
        patterns = [ patterns ]
    
    s = '.'.join(nslc)
    for pattern in patterns:
        if _nslc_pattern(pattern).match(s):
            return True

    return False

def match_nslcs(patterns, nslcs):
    '''Get network-station-location-channel codes that match given pattern or any of several given patterns.

    :param patterns: pattern or list of patterns
    :param nslcs: list of (network, station, location, channel) tuples

    See also :py:func:`match_nslc`
    '''

    matching = []
    for nslc in nslcs:
        if match_nslc(patterns, nslc): 
            matching.append(nslc)

    return matching

class SoleError(Exception):
    '''Exception raised by objects of type :py:class:`Sole`, when an concurrent instance is running.'''

    pass

class Sole(object):
   
    '''Use POSIX advisory file locking to ensure that only a single instance of a program is running.
    
    :param pid_path: path to lockfile to be used

    Usage::

        from pyrocko.util import Sole, SoleError, setup_logging
        import os
        
        setup_logging('my_program')

        pid_path =  os.path.join(os.environ['HOME'], '.my_program_lock')
        try:
            sole = Sole(pid_path)

        except SoleError, e:
            logger.fatal( str(e) )
            sys.exit(1)

    '''

    def __init__(self, pid_path):
        self._pid_path = pid_path
        self._other_running = False
        ensuredirs(self._pid_path)
        self._lockfile = None

        try:
            self._lockfile = os.open(self._pid_path, os.O_CREAT | os.O_WRONLY)
        except:
            raise SoleError('Cannot open lockfile (path = %s)' % self._pid_path)

        try:
            fcntl.lockf(self._lockfile, fcntl.LOCK_EX | fcntl.LOCK_NB)
            
        except IOError:
            self._other_running = True
            try:
                f = open(self._pid_path, 'r')
                pid = f.read().strip()
                f.close()
            except:
                pid = '?'

            raise SoleError('Other instance is running (pid = %s)' % pid)

        try:
            os.ftruncate(self._lockfile, 0)
            os.write(self._lockfile, '%i\n' % os.getpid())
            os.fsync(self._lockfile)

        except:
            pass # the pid is only stored for user information, so this is allowed to fail
            
    def __del__(self):
        if not self._other_running:
            import os, fcntl
            if self._lockfile is not None:
                fcntl.lockf(self._lockfile, fcntl.LOCK_UN)
                os.close(self._lockfile)
            try:
                os.unlink(self._pid_path)
            except:
                pass


re_escapequotes = re.compile(r"(['\\])")
def escapequotes(s):
    return re_escapequotes.sub(r"\\\1", s)

class TableWriter:
    '''Write table of space separated values to a file.

    :param f: file like object

    Strings containing spaces are quoted on output.
    '''

    def __init__(self, f):
        self._f = f

    def writerow(self, row, minfieldwidths=None):

        '''Write one row of values to underlying file.
        
        :param row: iterable of values
        :param minfieldwidths: minimum field widths for the values

        Each value in in `row` is converted to a string and optionally padded with blanks. The resulting
        strings are output separated with blanks. If any values given are strings and if they contain whitespace,
        they are quoted with single quotes, and any internal single quotes are backslash-escaped.
        '''

        out = []
        
        for i, x in enumerate(row):
            w = 0
            if minfieldwidths and i < len(minfieldwidths):
                w = minfieldwidths[i]
            
            if isinstance(x, str):
                if re.search(r"\s|'", x):
                    x = "'%s'" % escapequotes(x)

                x = x.ljust(w)
            else:
                x = str(x).rjust(w)
            
            out.append(x)

        self._f.write( ' '.join(out).rstrip() + '\n')

class TableReader:
    
    '''Read table of space separated values from a file.
    
    :param f: file-like object

    This uses Pythons shlex module to tokenize lines. Should deal correctly with quoted strings.
    '''

    def __init__(self, f):
        self._f = f
        self.eof = False

    def readrow(self):
        '''Read one row from the underlying file, tokenize it with shlex.
        
        :returns: tokenized line as a list of strings.
        '''

        line = self._f.readline()
        if not line:
            self.eof = True
            return []
        s = shlex.shlex(line, posix=True)
        s.whitespace_split = True
        s.whitespace = ' \t\n\r\f\v' # compatible with re's \s
        row = [] 
        while True:
            x = s.get_token()
            if x is None:
                break
            row.append(x)
            
        return row


            <|MERGE_RESOLUTION|>--- conflicted
+++ resolved
@@ -62,11 +62,7 @@
         
 
 def progressbar(label, maxval):
-<<<<<<< HEAD
-    widgets = ['Scanning files', ' ',
-=======
     widgets = [label, ' ',
->>>>>>> f13a4453
             progressbar_mod.Bar(marker='-',left='[',right=']'), ' ',
             progressbar_mod.Percentage(), ' ',]
        
