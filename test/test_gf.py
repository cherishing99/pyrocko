--- conflicted
+++ resolved
@@ -9,10 +9,6 @@
 import unittest
 import logging
 import numpy as num
-<<<<<<< HEAD
-from .common import Benchmark
-=======
->>>>>>> 39af10cd
 import shutil
 from tempfile import mkdtemp
 
