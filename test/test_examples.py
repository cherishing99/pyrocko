--- conflicted
+++ resolved
@@ -72,11 +72,6 @@
         try:
             import imp
 
-<<<<<<< HEAD
-        except ImportError as e:
-            import importlib.machinery
-            importlib.machinery.SourceFileLoader(test_dir, fn)
-=======
         except ImportError:
             import importlib.machinery as imp2
 
@@ -85,7 +80,6 @@
                 imp.load_source(test_name, fn)
             else:
                 imp2.SourceFileLoader(test_dir, fn)
->>>>>>> 01509da6
 
         except example.util.DownloadError:
             raise unittest.SkipTest('could not download required data file')
